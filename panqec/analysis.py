"""
Routines for analysing output data.

:Author:
    Eric Huang
"""

import os
import warnings
from typing import List, Optional, Tuple, Union, Callable
import json
import gzip
import itertools
from multiprocessing import Pool, cpu_count
import numpy as np
from numpy.polynomial.polynomial import polyfit
import pandas as pd
from scipy.interpolate import interp1d
from scipy.optimize import curve_fit
from scipy.signal import argrelextrema
from .config import SLURM_DIR
from .simulation import read_input_json
<<<<<<< HEAD
from .plots._hashing_bound import project_triangle
from .utils import fmt_uncertainty, NumpyEncoder
=======
from .utils import fmt_uncertainty
>>>>>>> d7cea5e6
from .bpauli import int_to_bvector, bvector_to_pauli_string


def get_results_df_from_batch(batch_sim, batch_label):
    batch_results = batch_sim.get_results()
    # print(
    #     'wall_time =',
    #     str(datetime.timedelta(seconds=batch_sim.wall_time))
    # )
    # print('n_trials = ', min(sim.n_results for sim in batch_sim))
    for sim, batch_result in zip(batch_sim, batch_results):
        n_logicals = batch_result['k']

        # Small fix for the current situation. TO REMOVE in later versions
        if n_logicals == -1:
            n_logicals = 1

        batch_result['label'] = batch_label
        batch_result['noise_direction'] = sim.error_model.direction
        if len(sim.results['effective_error']) > 0:
            batch_result['p_x'] = np.array(
                sim.results['effective_error']
            )[:, :n_logicals].any(axis=1).mean()
            batch_result['p_x_se'] = np.sqrt(
                batch_result['p_x']*(1 - batch_result['p_x'])
                / (sim.n_results + 1)
            )
            batch_result['p_z'] = np.array(
                sim.results['effective_error']
            )[:, n_logicals:].any(axis=1).mean()
            batch_result['p_z_se'] = np.sqrt(
                batch_result['p_z']*(1 - batch_result['p_z'])
                / (sim.n_results + 1)
            )
        else:
            batch_result['p_x'] = np.nan
            batch_result['p_x_se'] = np.nan
            batch_result['p_z'] = np.nan
            batch_result['p_z_se'] = np.nan

    results = batch_results

    results_df = pd.DataFrame(results)
    return results_df


def get_results_df(
    job_list: List[str],
    output_dir: str,
    input_dir: str = None,
) -> pd.DataFrame:
    """Get raw results in DataFrame."""

    if input_dir is None:
        input_dir = os.path.join(SLURM_DIR, 'inputs')

    input_files = [
        os.path.join(input_dir, f'{name}.json')
        for name in job_list
    ]
    output_dirs = [
        os.path.join(output_dir, name)
        for name in job_list
    ]
    batches = {}
    for i in range(len(input_files)):

        # Determine whether or not it's a onefile format.
        onefile = False
        output_file_list = os.listdir(output_dirs[i])
        if len(output_file_list) == 1:
            if '.json.gz' in output_file_list[0]:
                results_onefile = os.path.join(
                    output_dirs[i], output_file_list[0]
                )
                with gzip.open(results_onefile, 'rb') as g:
                    data = json.loads(g.read().decode('utf-8'))
                if isinstance(data, list):
                    onefile = True

        if onefile:
            batch_sim = read_input_json(input_files[i])
            input_jsons = [json.dumps(element['inputs']) for element in data]
            for sim in batch_sim:
                sim_input_json = json.dumps(
                    sim.get_results_to_save()['inputs'],
                    cls=NumpyEncoder
                )
                matching_indices = [
                    i
                    for i, value in enumerate(input_jsons)
                    if value == sim_input_json
                ]
                if matching_indices:
                    sim.load_results_from_dict(data[matching_indices[0]])
            batches[batch_sim.label] = batch_sim

        else:
            batch_sim = read_input_json(input_files[i])
            for sim in batch_sim:
                sim.load_results(output_dirs[i])
            batches[batch_sim.label] = batch_sim

    results = []

    for batch_label, batch_sim in batches.items():
        batch_results = batch_sim.get_results()
        # print(
        #     'wall_time =',
        #     str(datetime.timedelta(seconds=batch_sim.wall_time))
        # )
        # print('n_trials = ', min(sim.n_results for sim in batch_sim))
        for sim, batch_result in zip(batch_sim, batch_results):
            n_logicals = batch_result['k']

            # Small fix for the current situation. TO REMOVE in later versions
            if n_logicals == -1:
                n_logicals = 1

            batch_result['label'] = batch_label
            batch_result['noise_direction'] = sim.error_model.direction

            eta_x, eta_y, eta_z = get_bias_ratios(sim.error_model.direction)
            batch_result['eta_x'] = eta_x
            batch_result['eta_y'] = eta_y
            batch_result['eta_z'] = eta_z
            batch_result['wall_time'] = sim._results['wall_time']

            if len(sim.results['effective_error']) > 0:
                codespace = np.array(sim.results['codespace'])
                x_errors = np.array(
                    sim.results['effective_error']
                )[:, :n_logicals].any(axis=1)
                batch_result['p_x'] = x_errors.mean()
                batch_result['p_x_se'] = np.sqrt(
                    batch_result['p_x']*(1 - batch_result['p_x'])
                    / (sim.n_results + 1)
                )

                z_errors = np.array(
                    sim.results['effective_error']
                )[:, n_logicals:].any(axis=1)
                batch_result['p_z'] = z_errors.mean()
                batch_result['p_z_se'] = np.sqrt(
                    batch_result['p_z']*(1 - batch_result['p_z'])
                    / (sim.n_results + 1)
                )
                batch_result['p_undecodable'] = (~codespace).mean()

                if n_logicals == 1:
                    p_pure_x = (
                        np.array(sim.results['effective_error']) == [1, 0]
                    ).all(axis=1).mean()
                    p_pure_y = (
                        np.array(sim.results['effective_error']) == [1, 1]
                    ).all(axis=1).mean()
                    p_pure_z = (
                        np.array(sim.results['effective_error']) == [0, 1]
                    ).all(axis=1).mean()

                    p_pure_x_se = np.sqrt(
                        p_pure_x * (1-p_pure_x) / (sim.n_results + 1)
                    )
                    p_pure_y_se = np.sqrt(
                        p_pure_y * (1-p_pure_y) / (sim.n_results + 1)
                    )
                    p_pure_z_se = np.sqrt(
                        p_pure_z * (1-p_pure_z) / (sim.n_results + 1)
                    )

                    batch_result['p_pure_x'] = p_pure_x
                    batch_result['p_pure_y'] = p_pure_y
                    batch_result['p_pure_z'] = p_pure_z

                    batch_result['p_pure_x_se'] = p_pure_x_se
                    batch_result['p_pure_y_se'] = p_pure_y_se
                    batch_result['p_pure_z_se'] = p_pure_z_se
                else:
                    batch_result['p_pure_x'] = np.nan
                    batch_result['p_pure_y'] = np.nan
                    batch_result['p_pure_z'] = np.nan

                    batch_result['p_pure_x_se'] = np.nan
                    batch_result['p_pure_y_se'] = np.nan
                    batch_result['p_pure_z_se'] = np.nan

            else:
                batch_result['p_x'] = np.nan
                batch_result['p_x_se'] = np.nan
                batch_result['p_z'] = np.nan
                batch_result['p_z_se'] = np.nan
                batch_result['p_undecodable'] = np.nan
        results += batch_results

    results_df = pd.DataFrame(results)

    return results_df


def get_logical_rates_df(
    job_list, input_dir, output_dir, progress: Optional[Callable] = None
):
    """Get DataFrame of logical error rates for each logical error."""
    if progress is None:
        def progress_func(x, total: int = 0):
            return x
    else:
        progress_func = progress

    input_files = [
        os.path.join(input_dir, f'{name}.json')
        for name in job_list
    ]
    output_dirs = [
        os.path.join(output_dir, name)
        for name in job_list
    ]

    arguments = list(zip(input_files, output_dirs))

    with Pool(cpu_count()) as pool:
        data = pool.starmap(
            extract_logical_rates,
            progress_func(arguments, total=len(arguments))
        )

    data = [entry for entries in data for entry in entries]
    df = pd.DataFrame(data)
    return df


def extract_logical_rates(input_file, output_dir):
    batch_sim = read_input_json(input_file)

    data = []
    for sim in batch_sim:
        sim.load_results(output_dir)
        batch_result = sim.get_results()
        entry = {
            'label': batch_sim.label,
            'noise_direction': sim.error_model.direction,
            'probability': batch_result['probability'],
            'size': batch_result['size'],
            'n': batch_result['n'],
            'k': batch_result['k'],
            'd': batch_result['d'],
        }

        n_logicals = batch_result['k']

        # Small fix for the current situation. TO REMOVE in later versions
        if n_logicals == -1:
            n_logicals = 1

        # All possible logical errors.
        possible_logical_errors = [
            int_to_bvector(int_rep, n_logicals)
            for int_rep in range(1, 2**(2*n_logicals))
        ]

        for logical_error in possible_logical_errors:
            pauli_string = bvector_to_pauli_string(logical_error)
            p_est_label = f'p_est_{pauli_string}'
            p_se_label = f'p_se_{pauli_string}'
            p_est_logical = (
                np.array(sim.results['effective_error'])
                == logical_error
            ).all(axis=1).mean()
            entry[p_est_label] = p_est_logical
            entry[p_se_label] = np.sqrt(
                p_est_logical*(1 - p_est_logical)
                / (sim.n_results + 1)
            )
        data.append(entry)
    return data


def get_p_th_sd_interp(
    df_filt: pd.DataFrame,
    p_nearest: Optional[float] = None,
    p_est: str = 'p_est',
) -> Tuple[float, float, float]:
    """Estimate threshold by where SD of p_est is local min."""

    # Points to interpolate at.
    interp_res = 0.001
    p_min = df_filt['probability'].min()
    p_max = df_filt['probability'].max()
    if p_nearest is not None:
        if p_nearest > p_min:
            p_max = min(p_max, p_nearest*2)
    p_interp = np.arange(p_min, p_max + interp_res, interp_res)

    # Initialize to extents by default.
    p_left = p_min
    p_right = p_max

    # Interpolate lines.
    curves = {}
    for code in df_filt['code'].unique():
        df_filt_code = df_filt[df_filt['code'] == code].sort_values(
            by='probability'
        )
        if df_filt_code.shape[0] > 1:
            interpolator = interp1d(
                df_filt_code['probability'], df_filt_code[p_est],
                fill_value="extrapolate"
            )
            curves[code] = interpolator(p_interp)
        else:
            curves[code] = np.array([df_filt_code[p_est].iloc[0]]*2)
    interp_df = pd.DataFrame(curves)
    interp_df.index = p_interp

    # SD of p_est interpolated.
    interp_std = interp_df.std(axis=1)

    # Local minima and local maxima indices.
    i_minima = argrelextrema(interp_std.values, np.less)[0]
    i_maxima = argrelextrema(interp_std.values, np.greater)[0]

    if len(i_minima) == 0:
        i_minima = argrelextrema(interp_std.values, np.less_equal)[0]

    if len(i_maxima) == 0:
        i_maxima = argrelextrema(interp_std.values, np.greater_equal)[0]

    # Also include the end points in the maxima.
    i_maxima = np.array([0] + i_maxima.tolist() + [len(p_interp) - 1])

    std_peak_heights = []
    for i_minimum in i_minima:
        i_left_maxima = i_maxima[i_maxima < i_minimum]
        i_right_maxima = i_maxima[i_maxima > i_minimum]

        left_height = 0
        if len(i_left_maxima) > 0:
            i_left_maximum = i_left_maxima.max()
            left_height = (
                interp_std.iloc[i_left_maximum] - interp_std.iloc[i_minimum]
            )

        right_height = 0
        if len(i_right_maxima) > 0:
            i_right_maximum = i_right_maxima.min()
            right_height = (
                interp_std.iloc[i_right_maximum] - interp_std.iloc[i_minimum]
            )

        std_peak_heights.append(left_height + right_height)

    # Find the local minimum surrounded by highest peaks.
    try:
        i_crossover = i_minima[np.argmax(std_peak_heights)]
    except ValueError as err:
        print(std_peak_heights, i_minima)
        print(interp_std.values)
        raise ValueError(err)

    # Left and right peak SD locations.
    if not any(i_maxima < i_crossover):
        p_left = p_interp[i_maxima[0]]
    else:
        p_left = p_interp[i_maxima[i_maxima < i_crossover].max()]
    if not any(i_crossover < i_maxima):
        p_right = p_interp[i_maxima[-1]]
    else:
        p_right = p_interp[i_maxima[i_crossover < i_maxima].min()]

    # Crossover is the error rate value for that point.
    p_crossover = p_interp[i_crossover]
    return p_crossover, p_left, p_right


def get_code_df(results_df: pd.DataFrame) -> pd.DataFrame:
    """DataFrame of codes available."""
    code_df = results_df[['code', 'n', 'k', 'd']].copy()
    code_df = code_df.drop_duplicates().reset_index(drop=True)
    code_df = code_df.sort_values(by='n').reset_index(drop=True)
    return code_df


def longest_sequence(arr, char):
    curr_seq_start = 0
    curr_seq_stop = 0
    best_seq = (curr_seq_start, curr_seq_stop)
    for i in range(len(arr)):
        if arr[i] == char:
            curr_seq_stop += 1
            if curr_seq_stop - curr_seq_start > best_seq[1] - best_seq[0]:
                best_seq = (curr_seq_start, curr_seq_stop)
        else:
            curr_seq_start = i+1
            curr_seq_stop = i+1

    return best_seq


def get_p_th_nearest(df_filt: pd.DataFrame, p_est: str = 'p_est') -> float:
    code_df = get_code_df(df_filt)
    # Estimate the threshold by where the order of the lines change.
    p_est_df = pd.DataFrame({
        code: dict(df_filt[df_filt['code'] == code][[
            'probability', p_est
        ]].values)
        for code in code_df['code']
    })
    p_est_df = p_est_df.sort_index()

    try:
        i_order_change = np.diff(
            np.diff(
                np.argsort(p_est_df.values, axis=1)
            ).sum(axis=1)
        ).argmax()
        p_th_nearest = p_est_df.index[i_order_change]
    except ValueError:
        p_th_nearest = p_est_df.index[0]

    return p_th_nearest


def fit_function(x_data, *params):
    p, d = x_data
    p_th, nu, A, B, C = params
    x = (p - p_th)*d**nu

    return A + B*x + C*x**2


def grad_fit_function(x_data, *params):
    p, d = x_data
    p_th, nu, A, B, C = params
    x = (p - p_th)*d**nu

    grad_p_th = - B * d**nu - 2*C*(p - p_th) * d**(2*nu)
    grad_nu = x * np.log(d) * (B + 2*C*x)
    grad_A = 1 * np.ones(grad_nu.shape)
    grad_B = x * np.ones(grad_nu.shape)
    grad_C = x**2 * np.ones(grad_nu.shape)

    jac = np.vstack([grad_p_th, grad_nu, grad_A, grad_B, grad_C]).T
    return jac


def quadratic(x, *params):
    _, _, A, B, C = params
    return A + B*x + C*x**2


def rescale_prob(x_data, *params):
    p, d = x_data
    p_th, nu, A, B, C = params
    x = (p - p_th)*d**nu
    return x


def get_fit_params(
    p_list: np.ndarray, d_list: np.ndarray, f_list: np.ndarray,
    params_0: Optional[Union[np.ndarray, List]] = None,
    ftol: float = 1e-5, maxfev: int = 2000
) -> np.ndarray:
    """Get fitting params."""

    # Curve fitting inputs.
    x_data = np.array([
        p_list,
        d_list
    ])

    # Target outputs.
    y_data = f_list

    # Curve fit.
    bounds = [min(x_data[0]), max(x_data[0])]

    if params_0 is not None and params_0[0] not in bounds:
        params_0[0] = (bounds[0] + bounds[1]) / 2

    # print("Bounds", bounds)
    with warnings.catch_warnings():
        warnings.simplefilter("ignore")
        params_opt, _ = curve_fit(
            fit_function, x_data, y_data,
            p0=params_0, ftol=ftol, maxfev=maxfev
        )

    return params_opt


def fit_fss_params(
    df_filt: pd.DataFrame,
    p_left_val: float,
    p_right_val: float,
    p_nearest: float,
    n_bs: int = 100,
    ftol_est: float = 1e-5,
    ftol_std: float = 1e-5,
    maxfev: int = 2000,
    p_est: str = 'p_est',
    n_fail_label: str = 'n_fail',
) -> Tuple[np.ndarray, np.ndarray, pd.DataFrame]:
    """Get optimized parameters and data table."""
    # Truncate error probability between values.
    df_trunc = df_filt[
        (p_left_val <= df_filt['probability'])
        & (df_filt['probability'] <= p_right_val)
    ].copy()
    df_trunc = df_trunc.dropna(subset=[p_est])

    d_list = df_trunc['d'].values
    p_list = df_trunc['probability'].values
    f_list = df_trunc[p_est].values

    # Initial parameters to optimize.
    f_0 = df_trunc[df_trunc['probability'] == p_nearest][p_est].mean()
    if pd.isna(f_0):
        f_0 = df_trunc[p_est].mean()
    params_0 = [p_nearest, 2, f_0, 1, 1]

    try:
        params_opt = get_fit_params(
            p_list, d_list, f_list, params_0=params_0, ftol=ftol_est,
            maxfev=maxfev
        )
    except (RuntimeError, TypeError) as err:
        print('fitting failed')
        print(err)
        params_opt = np.array([np.nan]*5)

    df_trunc['rescaled_p'] = rescale_prob([p_list, d_list], *params_opt)

    # Bootstrap resampling parameters.
    rng = np.random.default_rng(0)
    params_bs_list = []
    for i_bs in range(n_bs):

        # Sample from Beta distribution.
        f_list_bs = []
        for i in range(df_trunc.shape[0]):
            n_trials = int(df_trunc['n_trials'].iloc[i])
            n_fail = int(df_trunc[n_fail_label].iloc[i])
            if n_fail == 0:
                n_fail = 1
            if n_fail == n_trials:
                f_list_bs.append(0.5)
            else:
                f_list_bs.append(
                    rng.beta(n_fail, n_trials - n_fail)
                )
        f_bs = np.array(f_list_bs)

        try:
            params_bs_list.append(
                get_fit_params(
                    p_list, d_list, f_bs, params_0=params_opt, ftol=ftol_std,
                    maxfev=maxfev
                )
            )
        except (RuntimeError, TypeError):
            print('bootstrap fitting failed')
            params_bs_list.append(np.array([np.nan]*5))
    params_bs = np.array(params_bs_list)
    return params_opt, params_bs, df_trunc


def get_bias_ratios(noise_direction):
    r_x, r_y, r_z = noise_direction

    if r_y + r_z != 0:
        eta_x = r_x / (r_y + r_z)
    else:
        eta_x = np.inf

    if r_x + r_z != 0:
        eta_y = r_y / (r_x + r_z)
    else:
        eta_y = np.inf

    if r_x + r_y != 0:
        eta_z = r_z / (r_x + r_y)
    else:
        eta_z = np.inf

    return eta_x, eta_y, eta_z


def get_error_model_df(results_df):
    """Get error models."""
    error_model_df = results_df[[
        'error_model', 'noise_direction'
    ]].drop_duplicates().sort_values(by='noise_direction')

    r_xyz = pd.DataFrame(
        error_model_df['noise_direction'].tolist(),
        index=error_model_df.index,
        columns=['r_x', 'r_y', 'r_z']
    )

    error_model_df = pd.concat([
        error_model_df, r_xyz
    ], axis=1)

    error_model_df['eta_x'] = error_model_df['r_x']/(
        error_model_df['r_y'] + error_model_df['r_z']
    )
    error_model_df['eta_y'] = error_model_df['r_y']/(
        error_model_df['r_x'] + error_model_df['r_z']
    )
    error_model_df['eta_z'] = error_model_df['r_z']/(
        error_model_df['r_x'] + error_model_df['r_y']
    )
    return error_model_df


def get_thresholds_df(
    results_df: pd.DataFrame,
    ftol_est: float = 1e-5,
    ftol_std: float = 1e-5,
    maxfev: int = 2000,
    p_est: str = 'p_est',
    n_fail_label: str = 'n_fail',
):
    thresholds_df = get_error_model_df(results_df)
    p_th_sd = []
    p_th_nearest = []
    p_left = []
    p_right = []
    fss_params = []
    p_th_fss = []
    p_th_fss_left = []
    p_th_fss_right = []
    p_th_fss_se = []
    df_trunc_list = []
    params_bs_list = []
    for error_model in thresholds_df['error_model']:
        df_filt = results_df[results_df['error_model'] == error_model]

        # Find nearest value where crossover changes.
        p_th_nearest_val = get_p_th_nearest(df_filt, p_est=p_est)
        p_th_nearest.append(p_th_nearest_val)

        # More refined crossover using standard deviation heuristic.
        p_th_sd_val, p_left_val, p_right_val = get_p_th_sd_interp(
            df_filt, p_nearest=p_th_nearest_val, p_est=p_est
        )
        p_th_sd.append(p_th_sd_val)

        # Left and right bounds to truncate.
        p_left.append(p_left_val)
        p_right.append(p_right_val)

        # Finite-size scaling fitting.
        params_opt, params_bs, df_trunc = fit_fss_params(
            df_filt, p_left_val, p_right_val, p_th_nearest_val,
            ftol_est=ftol_est, ftol_std=ftol_std, maxfev=maxfev,
            p_est=p_est, n_fail_label=n_fail_label,
        )
        fss_params.append(params_opt)

        # 1-sigma error bar bounds.
        p_th_fss_left.append(np.quantile(params_bs[:, 0], 0.16))
        p_th_fss_right.append(np.quantile(params_bs[:, 0], 0.84))

        # Standard error.
        p_th_fss_se.append(params_bs[:, 0].std())

        # Estimator
        p_th_fss.append(np.median(params_bs[:, 0]))

        # Trucated data.
        df_trunc_list.append(df_trunc)

        # Bootstrap parameters sample list.
        params_bs_list.append(params_bs)

    thresholds_df['p_th_sd'] = p_th_sd
    thresholds_df['p_th_nearest'] = p_th_nearest
    thresholds_df['p_left'] = p_left
    thresholds_df['p_right'] = p_right
    # thresholds_df['p_th_fss'] = np.array(fss_params)[:, 0]
    thresholds_df['p_th_fss'] = p_th_fss
    thresholds_df['p_th_fss_left'] = p_th_fss_left
    thresholds_df['p_th_fss_right'] = p_th_fss_right

    thresholds_df['p_th_fss_se'] = p_th_fss_se
    thresholds_df['fss_params'] = list(map(tuple, fss_params))

    trunc_results_df = pd.concat(df_trunc_list, axis=0)
    return thresholds_df, trunc_results_df, params_bs_list


def export_summary_table_latex(
    bias_direction, deformed, summary_df_part, table_dir=None
):
    latex_lines = (
        summary_df_part.drop('Bias', axis=1)
        .to_latex(index=False, escape=False).split('\n')
    )
    if latex_lines[-1] == '':
        latex_lines.pop(-1)
    latex_lines.append(
        r'\caption{Thresholds for $%s$ bias in %s 3D toric code.}%%' % (
            bias_direction.upper(),
            {True: 'deformed', False: 'undeformed'}[deformed]
        )
    )
    table_name = 'thresh%s%s' % (
        bias_direction,
        {True: 'deformed', False: 'undeformed'}[deformed]
    )
    latex_lines.append(
        r'\label{tab:%s}' % table_name
    )
    latex_str = '\n'.join(latex_lines)
    if table_dir is not None:
        table_tex = os.path.join(table_dir, f'{table_name}.tex')
        with open(table_tex, 'w') as f:
            f.write(latex_str)
    return latex_str


def export_summary_tables(thresholds_df, table_dir=None, verbose=True):
    summary_df_list = []
    summary_df_latex = []
    for bias_direction, deformed in itertools.product(
        ['x', 'y', 'z'], [True, False]
    ):
        eta_key = f'eta_{bias_direction}'
        deform_filter = thresholds_df['error_model'].str.contains('Deformed')
        if not deformed:
            deform_filter = ~deform_filter
        summary_df_part = thresholds_df[
            deform_filter
            & (thresholds_df[eta_key] >= 0.5)
        ].sort_values(by=eta_key).copy()
        summary_df_part['Bias'] = r'$%s$' % bias_direction.upper()
        summary_df_part[eta_key] = summary_df_part[eta_key].map(
            '{:.1f}'.format
        ).replace('inf', r'$\infty$', regex=False)
        # str.replace('inf', r'$\infty$', regex=False)
        summary_df_part['p_th_latex'] = summary_df_part[[
            'p_th_fss', 'p_th_fss_se'
        ]].apply(
            lambda x: fmt_uncertainty(x[0]*100, x[1]*100, unit=r'\%'), axis=1
        )
        summary_df_part = summary_df_part[[
            'Bias', eta_key, 'r_x', 'r_y', 'r_z', 'p_th_latex',
        ]]
        for k in ['r_x', 'r_y', 'r_z']:
            summary_df_part[k] = summary_df_part[k].round(4)
        summary_df_part.columns = [
            'Bias', r'$\eta$', r'$r_X$', r'$r_Y$', r'$r_Z$',
            r'$p_{\mathrm{th}}$ ($\%$)'
        ]
        summary_df_list.append(summary_df_part)
        summary_df_latex.append(
            export_summary_table_latex(
                bias_direction, deformed,
                summary_df_part, table_dir=table_dir
            )
        )
        if verbose:
            print(summary_df_latex[-1])
    return summary_df_list, summary_df_latex


def subthreshold_scaling(results_df, chosen_probabilities=None):
    """Do subthreshold scaling analysis."""
    if chosen_probabilities is None:
        chosen_probabilities = np.sort(results_df['probability'].unique())
    sts_properties = []
    for probability in chosen_probabilities:
        df_filt = results_df[
            np.isclose(results_df['probability'], probability)
        ].copy()
        df_filt['d'] = df_filt['size'].apply(lambda x: min(x))
        df_filt = df_filt[df_filt['d'] > 2]

        d_values = df_filt['d'].values
        p_est_values = df_filt['p_est'].values
        p_se_values = df_filt['p_se'].values
        log_p_est_values = np.log(p_est_values)
        log_p_se_values = p_se_values/p_est_values
        w = 1/log_p_se_values

        # Fit to linear ansatz log(p_est) = c_0 + c_1*d
        linear_coefficients = polyfit(
            d_values, log_p_est_values,
            deg=1,
            w=w
        )

        # Fit to quadratic ansatz log(p_est) = c_0 + c_2*d**2
        # fit_coefficients, _, _, _ = np.linalg.lstsq(
        #     np.vstack([w*np.ones_like(d_values), w*d_values**2]).T,
        #     log_p_est_values*w,
        #     rcond=None
        # )
        # quadratic_coefficients = np.array([
        #     fit_coefficients[0],
        #     0.0,
        #     fit_coefficients[1]
        # ])

        # Fit to ansatz log(p_est) = c_0 + c_1*d + c_2*d**2
        quadratic_coefficients = polyfit(
            d_values, log_p_est_values,
            deg=2,
            w=w
        )

        # Fit to ansatz log(p_est) = c_0 + c_3*d**3
        cubic_coefficients = polyfit(
            d_values, log_p_est_values,
            deg=3,
            w=w
        )

        # The slope of the linear fit.
        linear_fit_gradient = linear_coefficients[-1]
        sts_properties.append({
            'probability': probability,
            'd': d_values,
            'p_est': p_est_values,
            'p_se': p_se_values,
            'linear_coefficients': linear_coefficients,
            'quadratic_coefficients': quadratic_coefficients,
            'cubic_coefficients': cubic_coefficients,
            'linear_fit_gradient': linear_fit_gradient,
            'log_p_on_1_minus_p': np.log(probability/(1 - probability)),
        })

    gradient_coefficients = polyfit(
        [props['log_p_on_1_minus_p'] for props in sts_properties],
        [props['linear_fit_gradient'] for props in sts_properties],
        1
    )

    return sts_properties, gradient_coefficients


def fit_subthreshold_scaling_cubic(results_df, order=3, ansatz='poly'):
    """Get fit parameters for subthreshold scaling ansatz."""
    log_p_L = np.log(results_df['p_est'].values)
    log_p = np.log(results_df['probability'].values)
    L = results_df['size'].apply(lambda x: min(x))

    if ansatz == 'free_power':
        params_0 = [max(log_p_L), max(log_p), 1, 1]
    elif ansatz == 'simple':
        params_0 = [max(log_p_L), max(log_p), 1]
    else:
        params_0 = tuple(
            [max(log_p_L), max(log_p)] + np.ones(order + 1).tolist()
        )

    x_data = np.array([log_p, L])
    y_data = log_p_L
    maxfev: int = 2000
    ftol: float = 1e-5

    subthreshold_fit_function = get_subthreshold_fit_function(
        order=order, ansatz=ansatz
    )

    params_opt, _ = curve_fit(
        subthreshold_fit_function, x_data, y_data,
        p0=params_0, ftol=ftol, maxfev=maxfev
    )
    y_fit = subthreshold_fit_function(x_data, *params_opt)
    return y_fit, y_data, params_opt


def get_subthreshold_fit_function(order=3, ansatz='poly'):

    def free_power_sts_fit_function(x_data, *params):
        """Subthreshold scaling ansatz fit function log_p_L(log_p, L)."""
        log_p, L = x_data
        log_p_L_th, log_p_th = params[:2]
        const, power = params[2:]

        # Z-distance of code, weight of lowest-weight Z-only logical operator.
        d = const*L**power

        # The log of the logical error rate according to the ansatz.
        log_p_L = log_p_L_th + (d + 1)/2*(log_p - log_p_th)
        return log_p_L

    def simple_sts_fit_function(x_data, *params):
        """Subthreshold scaling ansatz fit function log_p_L(log_p, L)."""
        log_p, L = x_data
        log_p_L_th, log_p_th = params[:2]
        const = params[2]

        # Z-distance of code, weight of lowest-weight Z-only logical operator.
        d = const*L**order

        # The log of the logical error rate according to the ansatz.
        log_p_L = log_p_L_th + (d + 1)/2*(log_p - log_p_th)
        return log_p_L

    def sts_fit_function(x_data, *params):
        """Subthreshold scaling ansatz fit function log_p_L(log_p, L)."""
        log_p, L = x_data
        log_p_L_th, log_p_th = params[:2]
        d_coefficients = np.array(params[2:])

        # Z-distance of code, weight of lowest-weight Z-only logical operator.
        d = d_coefficients.dot([L**n for n in range(order + 1)])

        # The log of the logical error rate according to the ansatz.
        log_p_L = log_p_L_th + (d + 1)/2*(log_p - log_p_th)
        return log_p_L

    if ansatz == 'free_power':
        return free_power_sts_fit_function
    elif ansatz == 'simple':
        return simple_sts_fit_function
    else:
        return sts_fit_function<|MERGE_RESOLUTION|>--- conflicted
+++ resolved
@@ -20,12 +20,7 @@
 from scipy.signal import argrelextrema
 from .config import SLURM_DIR
 from .simulation import read_input_json
-<<<<<<< HEAD
-from .plots._hashing_bound import project_triangle
 from .utils import fmt_uncertainty, NumpyEncoder
-=======
-from .utils import fmt_uncertainty
->>>>>>> d7cea5e6
 from .bpauli import int_to_bvector, bvector_to_pauli_string
 
 
