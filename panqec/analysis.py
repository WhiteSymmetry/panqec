"""
Routines for analysing output data.

:Author:
    Eric Huang
"""

import os
import warnings
from typing import List, Optional, Tuple, Union, Callable, Iterable, Any, Dict
import json
import re
import gzip
from zipfile import ZipFile
from itertools import product
from multiprocessing import Pool, cpu_count
from pathlib import Path
from pprint import pformat
import numpy as np
from numpy.polynomial.polynomial import polyfit
import pandas as pd
from scipy.interpolate import interp1d
from scipy.optimize import curve_fit
from scipy.signal import argrelextrema
<<<<<<< HEAD
from .config import SLURM_DIR, SHORT_NAMES
from .simulation import read_input_json, BatchSimulation
from .utils import (
    fmt_uncertainty, NumpyEncoder, identity, find_nearest,
    get_direction_from_bias_ratio, rescale_prob
)
from .bpauli import int_to_bvector, bvector_to_pauli_string
from .plots._threshold import plot_data_collapse, draw_tick_symbol
=======
from .config import SLURM_DIR, SHORT_NAMES, LONG_NAMES
from .simulation import read_input_json, BatchSimulation
from .utils import (
    fmt_uncertainty, NumpyEncoder, identity, find_nearest,
    get_direction_from_bias_ratio, rescale_prob, fmt_confidence_interval
)
from .bpauli import int_to_bvector, bvector_to_pauli_string
from .plots._threshold import plot_data_collapse, draw_tick_symbol
from .plots._hashing_bound import get_hashing_bound
>>>>>>> bc365719

Numerical = Union[Iterable, float, int]


class Analysis:
    """Analysis on large collections of results files.

    This is the preferred method because it does not require reading the input
<<<<<<< HEAD
    files since the input parameters are saved to the results files anyway.
=======
    files since the input parameters are saved to the results files anwyay.
>>>>>>> bc365719
    It also does not create Simulation objects for every data point, which
    could be slow.

    Parameters
    ----------
    results : Union[str, List[str]]
        Path to directory or .zip containing .json.gz or .json results.
        Can also accept list of paths.
<<<<<<< HEAD
    overrides : Optional[str]
        Path to json file that gives specifications on what to override,
        for instance when to truncate.
=======
    overrides : Optional[Union[str, dict]]
        Path to json file that gives specifications on what to override,
        for instance when to truncate.
        Can also be a dictionary with the same contents as a json file.
>>>>>>> bc365719
        As well as replacements values for known analytical threshold values.
        See `scripts/overrides.json` for an example.
    verbose : bool
        If True, logs will be printed at various steps of the analysis.

    Attributes
    ----------
    results : pd.DataFrame
        Results for each set of (code, error model and decoder).
    thresholds : pd.DataFrame
        Thresholds for each (code family, error_model and decoder).
<<<<<<< HEAD
=======
    trunc_results : pd.DataFrames
        Truncated results that were used for threshold calculation.
    sectors : Dict[str, Any]
        Dict containing thresholds and trunc_results DataFrames for each
        sector.
>>>>>>> bc365719
    """

    # List of paths where results are to be analyzed.
    results_paths: List[str] = []

    # Locations of individual results files.
    file_locations: List[Union[str, Tuple[str, str]]] = []

    # Raw data extracted from files.
    raw: pd.DataFrame

    # Results of each code, error_modle and decoder.
    results: pd.DataFrame

    # Thresholds for each code family, error modle and decoder.
    thresholds: pd.DataFrame

    # Prints more details if true.
    verbose: bool = True

    # Set of parameters that are unique to each input.
    INPUT_KEYS: List[str] = [
        'size', 'code', 'n', 'k', 'd', 'error_model', 'decoder',
        'probability'
    ]
<<<<<<< HEAD
    FAMILY_KEYS: List[str] = [
        'decoder', 'code_family', 'error_model_family', 'bias'
    ]
=======

    # Set of parameters that identifies a family for the threshold vs bias
    # plot.
    FAMILY_KEYS: List[str] = [
        'decoder', 'code_family', 'error_model_family', 'bias'
    ]

    # Set of input parameter that identifies a threshold.
    THRESHOLD_KEYS: List[str] = [
        'code_family', 'error_model', 'decoder'
    ]

    # Set of parameter keys that identify a simulation,
    # which is visualized as a point with error bars in the logical vs physical
    # error rate crossing plots to extract thresholds from.
>>>>>>> bc365719
    POINT_KEYS: List[str] = [
        'code', 'error_model', 'decoder', 'probability'
    ]

<<<<<<< HEAD
=======
    SECTOR_KEYS: List[str] = ['total', 'X', 'Z']

>>>>>>> bc365719
    # Quality targets that are to be met.
    targets: Dict[str, Any] = {
        'n_probability': 8,
        'n_trials': 10000,
    }

    # Specification of manual overrides such as truncation ranges.
    overrides_spec: Dict

    # Processed manual overrides.
<<<<<<< HEAD
    overrides: Dict[Tuple, Any]
=======
    overrides: Dict[str, Dict[Tuple, Any]]
>>>>>>> bc365719

    # Manual values to be replace parsed from the overrides json file.
    replaces: Dict[Tuple, Any]

    # Parameter values to be skipped, also from the overrides json file.
    skips: List[Tuple]

    # Extra replace overrides that are not found in the results but get
    # appended to thresholds DataFrame in the end.
    extra_thresholds: List[Dict]

<<<<<<< HEAD
    def __init__(
        self, results: Union[str, List[str]] = [], verbose: bool = True,
        overrides: Optional[str] = None
=======
    # Threshold data for each sector ('total', 'X', 'Z').
    sectors: Dict[str, Any]

    def __init__(
        self, results: Union[str, List[str]] = [], verbose: bool = True,
        overrides: Optional[Union[str, dict]] = None
>>>>>>> bc365719
    ):
        self.results_paths = []
        if isinstance(results, list):
            self.results_paths += results
        else:
            self.results_paths.append(results)

        self.overrides_spec = dict()
        if overrides:
<<<<<<< HEAD
            self.use_overrides(overrides)

        # Manual specifications are intialized as empty until apply_overrides
        # is called after results are aggregated.
        self.overrides = dict()
=======
            if isinstance(overrides, str):
                with open(overrides) as f:
                    self.overrides_spec = json.load(f)
            elif isinstance(overrides, dict):
                self.overrides_spec = overrides

        # Manual specifications are intialized as empty until apply_overrides
        # is called after results are aggregated.
        self.overrides = {sector: dict() for sector in self.SECTOR_KEYS}
>>>>>>> bc365719
        self.replaces = dict()
        self.skips = []
        self.extra_thresholds = []

<<<<<<< HEAD
    def use_overrides(self, overrides_json):
        """Use override specifications stored in json file."""
        with open(overrides_json) as f:
            self.overrides_spec = json.load(f)
=======
        self.sectors = dict()

    def _load_results_df(self, data: dict) -> pd.DataFrame:
        """Load dict into results DataFrame."""
        results = pd.DataFrame(data)
        if 'size' in results:
            results['size'] = results['size'].apply(tuple)
        return results

    def load(self, path):
        """Load previous analysis from .json.gz file."""
        with gzip.open(path, 'rb') as gz:
            data = json.loads(gz.read().decode('utf-8'))
        self.results = self._load_results_df(data['results'])
        self.trunc_results = self._load_results_df(data['trunc_results'])
        self.thresholds = pd.DataFrame(data['thresholds'])
        for k in ['fss_params', 'params_bs']:
            self.thresholds[k] = self.thresholds[k].apply(np.array)
        self.sectors = {
            sector: {
                'thresholds': pd.DataFrame(sector_data['thresholds']),
                'trunc_results': self._load_results_df(
                    sector_data['trunc_results']
                ),
            }
            for sector, sector_data in data['sectors'].items()
        }

    def save(self, path):
        """Save analysis to a .json.gz file."""
        self.log(f'Saving analysis to {path}')
        drop_columns = [
            'effective_error', 'codespace', 'success', 'results_file'
        ]
        data = {
            'trunc_results': self.trunc_results.drop(
                drop_columns, axis=1
            ).to_dict(),
            'results': self.results.drop(drop_columns, axis=1).to_dict(),
            'thresholds': self.thresholds.to_dict(),
            'sectors': {
                sector: {
                    'thresholds': sector_data['thresholds'].to_dict(),
                    'trunc_results': sector_data['trunc_results'].drop(
                        drop_columns, axis=1
                    ).to_dict(),
                }
                for sector, sector_data in self.sectors.items()
            }
        }
        with gzip.open(path, 'wb') as gz:
            gz.write(json.dumps(data, cls=NumpyEncoder).encode('utf-8'))
>>>>>>> bc365719

    def apply_overrides(self):
        """Read manual overrides from .json file."""

        # Do nothing is there is no given overrides json.
        if not self.overrides_spec:
            return

        # Otherwise find the parameter sets which need to be truncated and save
        # them to the overrides attribute.
        data = self.overrides_spec
        if 'overrides' in data and isinstance(data['overrides'], list):

<<<<<<< HEAD
            self.overrides = dict()
=======
            self.overrides = {sector: dict() for sector in self.SECTOR_KEYS}
>>>>>>> bc365719
            self.replaces = dict()
            self.skips = []
            self.extra_thresholds = []

            # Keep track of which overrides got used and not used so the user
            # does not write them in vain in case they make a mistake.
            overrides_used = np.zeros(len(data['overrides']), dtype=bool)

            for i_override, override in enumerate(data['overrides']):
                if 'filters' in override and override['filters']:
                    filter_index = None
                    for key, value in override['filters'].items():
                        extra_index = self.results[key] == value
                        if filter_index is None:
                            filter_index = extra_index
                        else:
                            filter_index = filter_index & extra_index
                    parameter_sets = self.results[filter_index][[
                        'code_family', 'error_model', 'decoder'
                    ]].drop_duplicates().values
                    for triple in parameter_sets:
                        if 'truncate' in override:
<<<<<<< HEAD
                            self.overrides[tuple(triple)] = \
                                    override['truncate']
=======
                            sector_key = 'total'
                            if 'sector' in override:
                                sector_key = override['sector']
                            self.overrides[sector_key][tuple(triple)] = \
                                override['truncate']
>>>>>>> bc365719
                            overrides_used[i_override] = True
                        if 'replace' in override:
                            self.replaces[tuple(triple)] = override['replace']
                            overrides_used[i_override] = True
                        if 'skip' in override and override['skip']:
                            self.skips.append(tuple(triple))
                            overrides_used[i_override] = True

                    if len(parameter_sets) == 0 and 'replace' in override:
                        entry = dict(override['filters'])
                        entry.update(
                            self.replace_threshold(override['replace'])
                        )
                        self.extra_thresholds.append(entry)
                        overrides_used[i_override] = True

            n_overrides = len(data['overrides'])
            used_overrides = sum(overrides_used)
            unused_overrides = n_overrides - used_overrides
            self.log(f'Using {used_overrides} out of {n_overrides} filters')

            # Printout the unused overrides so the user can find them.
            if unused_overrides > 0:
                self.log(f'{unused_overrides} unused overrides:')
                counter = 0
                for used, entry in zip(overrides_used, data['overrides']):
                    if not used:
                        self.log(pformat(entry, indent=2))
                    counter += 1

                    # If more than 3, truncate the logs and just say how many
                    # more there are that haven't been printed.
                    if counter > 3:
                        self.log(f'... and {unused_overrides - 3} more')
                        break

<<<<<<< HEAD
=======
            # Apply total sector truncations to X and Z  as well if not given
            # explicitly already.
            for triple in self.overrides['total'].keys():
                for sector_key in ['X', 'Z']:
                    if triple not in self.overrides[sector_key]:
                        self.overrides[sector_key][triple] = (
                            self.overrides['total'][triple]
                        )

>>>>>>> bc365719
    def log(self, message: str):
        """Display a message, if the verbose attribute is True.

        Parameters
        ----------
        message : str
            Message to be displayed.
        """
        if self.verbose:
<<<<<<< HEAD
            print(message)
=======
            print(message, flush=True)
>>>>>>> bc365719

    def analyze(self, progress: Optional[Callable] = identity):
        """Perform the full analysis.

        Parameters
        ----------
        progress : Optional[Callable]
            Progress bar indicator such as tqdm or its notebook variant.
        """
        self.find_files()
        self.count_files()
        self.read_files(progress=progress)
        self.aggregate()
        self.apply_overrides()
        self.calculate_total_error_rates()
        self.calculate_word_error_rates()
        self.calculate_single_qubit_error_rates()
<<<<<<< HEAD
        self.calculate_thresholds()
        self.calculate_sector_thresholds()
=======
        self.calculate_thresholds(sector=None)
        self.calculate_sector_thresholds()
        self.use_min_thresholds()
>>>>>>> bc365719

    def find_files(self):
        """Find where the results files are."""

        self.log('Finding files')

        # List of paths to json files or tuples of zip file and json.
        file_locations: List[str, Tuple[str, str]] = []

        for results_path in self.results_paths:

            # Look for .zip files that may contain .json.gz or .json files
            # inside.
            zip_files: List[Any] = []

            # Also look for standalone .json or .json.gz results files.
            json_files: List[Any] = []

            # Recursively look for .zip, .json.gz and .json files.
            if os.path.isdir(results_path):
                results_dir = results_path
                for path in Path(results_dir).rglob('*.zip'):
                    zip_files.append(path)
                for path in Path(results_dir).rglob('*.json.gz'):
                    json_files.append(path)
                for path in Path(results_dir).rglob('*.json'):
                    json_files.append(path)

            # results_path may also be a results file or .zip.
            elif '.zip' in results_path:
                zip_files.append(results_path)
            elif '.json' in results_path:
                json_files.append(results_path)

            # Look for .json and .json.gz files inside .zip archives.
            for zip_file in zip_files:
                zf = ZipFile(zip_file)
                for zip_path in zf.filelist:
                    if '.json' in zip_path.filename:
                        file_locations.append((zip_file, zip_path.filename))

            # Add json paths directly.
            file_locations += json_files

        self.file_locations = file_locations

        self.log(f'Found {len(file_locations)} files')

        return self.file_locations

    def count_files(self):
        """Count how many files were found."""
        return len(self.file_locations)

    def read_files(self, progress=identity):
        """Read raw data from the files that were found."""

        self.log('Reading files')
        entries = []
        for file_location in progress(self.file_locations):
            if isinstance(file_location, tuple):
                zip_file, results_file = file_location
                nominal_path = os.path.join(
                    os.path.abspath(zip_file), results_file
                )
                zf = ZipFile(zip_file)
                if '.json.gz' in results_file:
                    with zf.open(results_file) as f:
                        with gzip.open(f, 'rb') as g:
                            data = json.loads(g.read().decode('utf-8'))
                else:
                    with zf.open(results_file) as f:
                        data = json.load(f)
            elif '.json.gz' in str(file_location):
                nominal_path = os.path.abspath(file_location)
                with gzip.open(file_location, 'rb') as g:
                    data = json.loads(g.read().decode('utf-8'))
            else:
                nominal_path = os.path.abspath(file_location)
                with open(file_location) as jf:
                    data = json.load(jf)
            entries += read_entry(data, results_file=nominal_path)

        # Convert to DataFrame to conserve memory.
        self.raw = pd.DataFrame(entries)

        # Round probability to six digits, because anything smaller than that
        # is likely numerical error.
        self.raw['probability'] = self.raw['probability'].round(6)

    def aggregate(self):
        """Aggregate the raw data into results attribute."""
        self.log('Aggregating data')

        # Input keys by which data is to be grouped.
        grouped_df = self.raw.groupby(self.INPUT_KEYS)

        # Columns for which grouped values are to be summed.
        added_columns = grouped_df[[
            'wall_time', 'n_trials'
        ]].sum()

        # Columns for which grouped entries are to be concantenated np arrays.
        concat_columns = grouped_df[[
            'effective_error', 'success', 'codespace'
        ]].aggregate(lambda x: np.concatenate(x.values))

        # Columns to be grouped and turned into lists.
        list_columns = grouped_df[['results_file']].aggregate(list)

        # Stack the columns together side by side to form a big table.
        self.results = pd.concat([
            added_columns, concat_columns, list_columns
        ], axis=1).reset_index()

        # Count the number of fails, later used for error bars.
<<<<<<< HEAD
        self.results['n_fail'] = self.results['success'].apply(sum)
=======
        self.results['n_fail'] = (
            self.results['n_trials'] - self.results['success'].apply(sum)
        )
>>>>>>> bc365719

        # Classify codes by code family for threshold analysis.
        self.results['code_family'] = self.results['code'].apply(
            infer_code_family
        )

        # Classify the error model by family for threshold analysis.
        self.results['error_model_family'] = self.results['error_model'].apply(
            infer_error_model_family
        )

        # Deduce the bias.
        self.results['bias'] = self.results['error_model'].apply(deduce_bias)

    def calculate_total_error_rates(self):
        """Calculate the total error rate.

        And add it as a column to the results attribute of this class.
        """
        self.log('Calculating total error rates')
        estimates_list = []
        uncertainties_list = []
        for i_entry, entry in self.results.iterrows():
            estimator = 1 - entry['success'].mean()
            uncertainty = get_standard_error(estimator, entry['n_trials'])
            estimates_list.append(estimator)
            uncertainties_list.append(uncertainty)
        self.results['p_est'] = estimates_list
        self.results['p_se'] = uncertainties_list

    def calculate_word_error_rates(self):
        """Calculate the word error rate using the formula.

        The formula assumes a uniform error rate across all logical qubits.
        """
        self.log('Calculating word error rates')
        p_est = self.results['p_est']
        p_se = self.results['p_se']
        k = self.results['k']
        p_word_est, p_word_se = get_word_error_rate(p_est, p_se, k)
        self.results['p_word_est'] = p_word_est
        self.results['p_word_se'] = p_word_se

    def calculate_single_qubit_error_rates(self):
        """Add single error rate estimates and uncertainties to results.

        Adds 'single_qubit_p_est' and 'single_qubit_p_se' as array-valued
        columns to the results attribute of this class.

        Each entry is an array of shape (k, 4),
        with the i-th row corresponding to the value for i-th logical qubit
        and the column 0 containing values for the total error rate,
        column 1 for X, column 2 for Y, and column 3 for Y errors.

        Note that it is not checked whether or not the code is in the code
        space.
        """
        self.log('Calculating single qubit error rates')

        # Calculate single-qubit error rates.
        estimates_list = []
        uncertainties_list = []
        for i_entry, entry in self.results.iterrows():
            estimates = np.zeros((entry['k'], 4))
            uncertainties = np.zeros((entry['k'], 4))
            for i in range(entry['k']):
                for i_pauli, pauli in enumerate([None, 'X', 'Y', 'Z']):
                    estimate, uncertainty = get_single_qubit_error_rate(
                        entry['effective_error'], i=i, error_type=pauli,
                    )
                    estimates[i, i_pauli] = estimate
                    uncertainties[i, i_pauli] = uncertainty
            estimates_list.append(estimates)
            uncertainties_list.append(estimates)
        self.results['single_qubit_p_est'] = estimates_list
        self.results['single_qubit_p_se'] = uncertainties_list

    def calculate_thresholds(
        self,
        ftol_est: float = 1e-5,
        ftol_std: float = 1e-5,
        maxfev: int = 2000,
        p_est: str = 'p_est',
<<<<<<< HEAD
        n_fail_label: str = 'n_fail',
    ):
        """Extract thresholds from table of results using heuristics.
=======
        n_trials_label: str = 'n_trials',
        n_fail_label: str = 'n_fail',
        sector: Optional[str] = None,
    ):
        """Extract thresholds using heuristics or manual override limits.

        Records thresholds in the `sectors` attribute for the given sector.
        If sector is None, then the total logical error rate is used to
        calculate the thresholds and the threshold information is saved to the
        `sectors['total']` part.
>>>>>>> bc365719

        Parameters
        ----------
        results_df : pd.DataFrame
            The results for each (code, error_model, decoder).
            Should have at least the columns:
            'code', 'error_model', 'decoder', 'n', 'k', 'd',
            'n_fail', 'n_trials'.
            If the `logical_type` keyword argument is given,
            then then either 'p_0_est' and 'p_est_word' should be columns too.
        ftol_est : float
            Tolerance for the best fit.
        ftol_std : float
            Tolerance for the bootstrap fits.
        maxfev : int
            Maximum number of iterations for the curve fitting.
        logical_type : str
            Pick from 'total', 'single', or 'word',
            which will take `p_est` to be 'p_est', 'p_0_est', 'p_est_word'
            respectively.
            This is used to adjust which error rate is used as 'the' logical
            error rate for purposes of extracting thresholds with finite-size
            scaling.
        n_fail_label : str
            The column that is 'n_fail'.
<<<<<<< HEAD
        """
=======
        sector : Optional[str]
            The Pauli sector use to calculate the threshold for.
            Will use overall error if None given.
        """
        sector = 'total' if sector is None else sector
>>>>>>> bc365719

        results_df = self.results

        # Intialize the lists.
        entries = []
        df_trunc_list = []

        # List of triples that identifies each parameter set,
        param_keys = ['code_family', 'error_model', 'decoder']
        parameter_sets: List[Tuple] = [
            tuple(param_set)
            for param_set in self.results[
                param_keys
            ].drop_duplicates().sort_values(by=param_keys).values
        ]

        skipped_param_sets = [
            param_set for param_set in parameter_sets
            if param_set in self.skips
        ]
        if skipped_param_sets:
            self.log(f'Skipping {len(skipped_param_sets)} parameter sets')
            for skipped_param_set in skipped_param_sets:
                self.log(
                    pformat(
                        results_df[(
                            results_df[param_keys] == skipped_param_set
                        ).all(axis=1)][
                            param_keys + ['bias']
                        ].drop_duplicates().iloc[0].to_dict(),
                        indent=2
                    )
                )

        # Skip the parameter sets manually specified to be skipped.
        parameter_sets = [
            param_set for param_set in parameter_sets
            if param_set not in self.skips
        ]

        for param_set in parameter_sets:
            code_family, error_model, decoder = param_set

            entry = {
                'code_family': code_family,
                'error_model': error_model,
                'decoder': decoder,
            }

            df_filt = results_df[
                (results_df[param_keys] == param_set).all(axis=1)
            ]

            # Use the replacement values if there are any manually given.
            if param_set in self.replaces:
                if 'p_th_fss' in self.replaces[param_set]:

                    self.log('Using given threshold values')
                    self.log(pformat({
                        **entry,
                        **self.replaces[param_set]
                    }, indent=2))
                    entry.update(
                        self.replace_threshold(self.replaces[param_set])
                    )

            # Find nearest value where crossover changes.
            entry['p_th_nearest'] = get_p_th_nearest(df_filt, p_est=p_est)

            # Using the manual override to get truncation limits.
<<<<<<< HEAD
            if param_set in self.overrides:
=======
            if param_set in self.overrides[sector]:
>>>>>>> bc365719

                # Initialize to max limits and reuse crossover.
                entry.update({
                    'p_left': df_filt['probability'].min(),
                    'p_right': df_filt['probability'].max(),
                    'p_th_sd': entry['p_th_nearest'],
                })

                # Use the overrides to refine limits if available.
<<<<<<< HEAD
                if 'probability' in self.overrides[param_set].keys():
                    tolerance = 1e-9
                    p_trunc = self.overrides[param_set]['probability']
=======
                if 'probability' in self.overrides[sector][param_set]:
                    tolerance = 1e-9
                    p_trunc = self.overrides[sector][param_set]['probability']
>>>>>>> bc365719
                    if 'min' in p_trunc and p_trunc['min'] is not None:
                        entry['p_left'] = p_trunc['min'] - tolerance
                    if 'max' in p_trunc and p_trunc['max'] is not None:
                        entry['p_right'] = p_trunc['max'] + tolerance

                # Truncate the sizes if told to do so.
<<<<<<< HEAD
                if 'd' in self.overrides[param_set].keys():
                    if 'min' in self.overrides[param_set]['d']:
                        df_filt = df_filt[
                            df_filt['d']
                            >= self.overrides[param_set]['d']['min']
                        ]
                    if 'max' in self.overrides[param_set]['d']:
                        df_filt = df_filt[
                            df_filt['d']
                            <= self.overrides[param_set]['d']['max']
=======
                if 'd' in self.overrides[sector][param_set].keys():
                    if 'min' in self.overrides[sector][param_set]['d']:
                        df_filt = df_filt[
                            df_filt['d']
                            >= self.overrides[sector][param_set]['d']['min']
                        ]
                    if 'max' in self.overrides[sector][param_set]['d']:
                        df_filt = df_filt[
                            df_filt['d']
                            <= self.overrides[sector][param_set]['d']['max']
>>>>>>> bc365719
                        ]

                # Just use the crossover point if it's in between the limits.
                if (
                    entry['p_left'] < entry['p_th_nearest']
                    and entry['p_th_nearest'] < entry['p_right']
                ):
                    entry['p_th_sd'] = entry['p_th_nearest']

                # Otherwise take the average.
                else:
                    entry['p_th_sd'] = (entry['p_left'] + entry['p_right'])/2

            # Use auto heuristic for getting limits of p to truncate.
            else:
                (
                    entry['p_th_sd'], entry['p_left'], entry['p_right']
                ) = get_p_th_sd_interp(
                    df_filt, p_nearest=entry['p_th_nearest'], p_est=p_est
                )

            if param_set not in self.replaces:

                # Finite-size scaling fitting.
                params_opt, params_bs, df_trunc = fit_fss_params(
                    df_filt, entry['p_left'], entry['p_right'],
                    entry['p_th_nearest'],
                    ftol_est=ftol_est, ftol_std=ftol_std, maxfev=maxfev,
<<<<<<< HEAD
                    p_est=p_est, n_fail_label=n_fail_label,
=======
                    p_est=p_est, n_trials_label=n_trials_label,
                    n_fail_label=n_fail_label,
>>>>>>> bc365719
                )
                df_trunc_list.append(df_trunc)

                # Use the median as the estimator.
                # and use 1-sigma error bar left and right bounds,
                # but also record the standard deviation anyway.
                entry.update({
                    'fss_params': params_opt,
                    'params_bs': params_bs,
                    'p_th_fss': np.median(params_bs[:, 0]),
                    'p_th_fss_left': np.quantile(params_bs[:, 0], 0.16),
                    'p_th_fss_right': np.quantile(params_bs[:, 0], 0.84),
                    'p_th_fss_se': params_bs[:, 0].std(),
                })

<<<<<<< HEAD
=======
                # Record whether the fit was found or it was bad.
                fit_status = self.get_fit_status(entry)
                entry.update({
                    'fit_status': fit_status,
                    'fit_found': fit_status == 'success',
                })

>>>>>>> bc365719
            entries.append(entry)

        thresholds = pd.DataFrame(entries)
        thresholds['error_model_family'] = (
            thresholds['error_model'].apply(infer_error_model_family)
        )
        thresholds['bias'] = thresholds['error_model'].apply(deduce_bias)
        if self.extra_thresholds:
            thresholds = pd.concat(
                [thresholds, pd.DataFrame(self.extra_thresholds)]
            )

        trunc_results = pd.concat(df_trunc_list, axis=0)

<<<<<<< HEAD
        self.thresholds = thresholds
        self.trunc_results = trunc_results

    # TODO: implement this properly.
=======
        # Save data to sectors attribute.
        if sector not in self.sectors:
            self.sectors[sector] = dict()
        self.sectors[sector]['thresholds'] = thresholds
        self.sectors[sector]['trunc_results'] = trunc_results

    def get_fit_status(self, entry: Dict[str, Any]) -> str:
        """Status of the fit. 'success' if successful, comment if not.

        Parameters
        ----------
        entry : Dict[str, Any]

        Returns
        -------
        status : str
            'success' of the fit succeeded and is valid otherwise a reason for
            why it is not a success is given.
        """

        # Return False if any nan.
        if np.any(pd.isna(entry['fss_params'])):
            return 'Curve fitting failed.'
        keys = ['p_th_fss', 'p_th_fss_left', 'p_th_fss_right', 'p_th_fss_se']
        for key in keys:
            if pd.isna(entry[key]):
                return 'NaN threshold estimate or uncertainty.'

        # If the uncertainty is zero, something bad probably happened.
        if np.isclose(entry['p_th_fss_left'], entry['p_th_fss_right']):
            return 'Zero CI uncertainty.'
        if np.isclose(entry['p_th_fss_se'], 0):
            return 'Zero SE uncertainty.'

        # If anything is outside the interval [0, 1] then return False.
        for key in keys:
            if entry[key] < 0 or entry[key] > 1:
                return 'Invalid threshold value.'

        # If the fit parameters are implausible then return False.
        p_th, nu, A, B, C = entry['fss_params']

        # A is the logical error rate at threshold, which should be a
        # probability between 0 and 1.
        if A < 0 or A > 1:
            return 'Invalid logical error rate at threshold.'

        # If threshold is outside bounds then return False.
        # Should take more data or manually override with wider truncation.
        if entry['p_th_fss'] < entry['p_left']:
            return 'Threshold left of leftmost data point used.'
        if entry['p_th_fss'] > entry['p_right']:
            return 'Threshold right of rightmost data point used.'

        # If the fit is a flat line, it is likely that all the data was was
        # zero, or very close to zero, which means that there is either not
        # enough data or the physical error rate range has been chosen too low.
        if np.allclose([A, B, C], 0):
            return 'Zero logical error rate fit'

        # Return 'success' if everything passed.
        return 'success'

>>>>>>> bc365719
    def calculate_sector_thresholds(self):
        """Calculate thresholds of each single-qubit logical error type.

        When thresholds cannot be calculated,
        at least check whether we are above or below threshold
        by giving upper or lower bounds on the threshold.
        """
        self.log('Calculating single-qubit sector thresholds thresholds')
<<<<<<< HEAD
        pass
=======

        # Note that in the case the final state is not in the code space,
        # it is impossible to determine what the effective error is,
        # so these cases are removed from the analysis.

        for sector in ['X', 'Z']:

            # The column names to use.
            p_est_label = f'p_est_{sector}'
            p_se_label = f'p_se_{sector}'
            n_trials_label = f'n_trials_{sector}'
            n_fail_label = f'n_fail_{sector}'

            # The number of trials is the number of entries in the binary
            # symplectic matrix in the corresponding sector,
            # that is the number of valid trials times the number of logical
            # qubits.
            self.results[n_trials_label] = self.results['k']*(
                self.results['codespace'].apply(sum)
            )

            # Count the number of fails.
            self.results[n_fail_label] = self.results[[
                'effective_error', 'codespace'
            ]].apply(lambda row: count_fails(*row, sector), axis=1)

            # Use the mean as best estimator.
            self.results[p_est_label] = self.results[n_fail_label]/(
                self.results[n_trials_label]
            )

            # Get the standard error as well.
            self.results[p_se_label] = get_standard_error(
                self.results[p_est_label], self.results[n_trials_label]
            )

            # Calculate the thresholds for this sector only.
            self.calculate_thresholds(
                p_est=p_est_label,
                n_trials_label=n_trials_label,
                n_fail_label=n_fail_label,
                sector=sector,
            )

    def use_min_thresholds(self):
        """Use the minimum thresholds for `thresholds` DataFrame attribute.

        Go through all the sector thresholds in the `sectors` attribute and
        take the minimum for each parameter set.
        """

        # Stack all the sector threshold DataFrames with a 'sector' column.
        all_thresholds = []
        for sector in self.sectors:
            df = self.sectors[sector]['thresholds'].copy()
            df['sector'] = sector
            all_thresholds.append(df)
        thresholds = pd.concat(all_thresholds, axis=0)

        # Only take the thresholds for which fit was found.
        thresholds = thresholds[thresholds['fit_found']]

        # Reset the index.
        thresholds = thresholds.reset_index(drop=True)

        # Group by input keys, taking the minimum setors.
        self.thresholds = thresholds.loc[
            thresholds.groupby(self.THRESHOLD_KEYS)['p_th_fss_left']
            .idxmin().values
        ].reset_index(drop=True)

        # Stack all the truncated results together and reset index.
        used_points = list(map(tuple, pd.concat([
            self.sectors[sector]['trunc_results'][self.POINT_KEYS]
            for sector in self.sectors
        ], axis=0).drop_duplicates().values))

        self.trunc_results = self.results.groupby(self.POINT_KEYS).first().loc[
            used_points
        ].reset_index().sort_values(by=self.POINT_KEYS)
>>>>>>> bc365719

    def replace_threshold(self, replacement):
        """Format override replace specification for threshold df."""
        estimate = replacement['p_th_fss']
        uncertainty = 0
        if 'p_th_fss_se' in replacement:
            uncertainty = replacement['p_th_fss_se']
        return {
            "p_th_sd":  estimate,
            "p_th_nearest":  estimate,
            "p_th_fss_left":  estimate - uncertainty,
            "p_th_fss_right":  estimate + uncertainty,
            "p_th_fss":  estimate,
            'p_th_fss_se': uncertainty,
<<<<<<< HEAD
        }

    def get_quality_metrics(self):
        """Table of quality metrics of data used for analysis.
=======
            'fit_found': True,
            'fit_status': 'success',
        }

    def get_quality_metrics(self):
        """Table of quality metrices of data used for analysis.
>>>>>>> bc365719

        Returns
        -------
        quality : pd.DataFrame
            Summary of data quality metric for each input family as index,
            in particular the minimum number of trials for any data point in
<<<<<<< HEAD
            the input family and the number of probability values for that input
=======
            the input family and the number of probabilty values for that input
>>>>>>> bc365719
            family that actually got used in the analysis.
        """

        # Quality of data as measured by number of trials and number
        # of unique probability values for this family of inputs.
        quality = pd.concat([
            self.trunc_results.groupby(self.FAMILY_KEYS)['n_trials'].min(),
            self.trunc_results.groupby(self.FAMILY_KEYS)[[
                'probability'
            ]].aggregate(pd.Series.nunique).rename(
                columns={'probability': 'n_probability'}
            ),
        ], axis=1)

        # Check whether the quality targets are met for each input.
        quality['pass'] = (
            (quality['n_trials'] >= self.targets['n_trials'])
            & (quality['n_probability'] >= self.targets['n_probability'])
        )
        return quality

    def get_missing_points(self, digits: int = 3):
        """Table with missing data points.

        Parameters
        ----------
        digits : int
            Number of digits to round to for missing values of probability.

        Returns
        -------
        missing : pd.DataFrame
            Index is (code, error_model, decoder, probability),
            columns are 'code_family', 'error_model_family', 'bias', 'd',
            'n_trials', 'n_missing'.
            n_missing is the number of missing trials that must be sampled in
            order to meet the quality targets.
        """

        # Start with table of all available data points so far.
        missing = self.trunc_results[[
            'code_family', 'error_model_family', 'bias',
            'code', 'error_model', 'decoder',
            'probability', 'd', 'n_trials'
        ]].copy()
        missing = missing.groupby(self.POINT_KEYS).first()

        # Extra probability values that are missing due to insufficient range.
        extra_missing_entries = []
        quality = self.get_quality_metrics()
        bad_quality_family_keys = quality[
            quality['n_probability'] < self.targets['n_probability']
        ].index
        for index in bad_quality_family_keys:
            decoder, code_family, error_model_family, bias = index
            existing_results = self.trunc_results[
                (self.trunc_results[self.FAMILY_KEYS] == index).all(axis=1)
            ]
            d_values = existing_results['d'].unique()

            # Sorted list of existing probability values.
            probability_values = sorted(
                existing_results['probability'].unique().tolist()
            )

            # Fill probability values in between if not enough.
            new_probability_values = fill_between_values(
                probability_values, self.targets['n_probability'],
                digits=digits
            )

            for d, probability in product(d_values, new_probability_values):
                code = existing_results[
                    existing_results['d'] == d
                ]['code'].iloc[0]
                error_model = existing_results['error_model'].iloc[0]
                missing_index = (code, error_model, decoder, probability)
                if missing_index not in missing.index:
                    extra_missing_entries.append({
                        'code': code,
                        'error_model': error_model,
                        'decoder': decoder,
                        'probability': probability,
                        'code_family': code_family,
                        'error_model_family': error_model_family,
                        'bias': bias,
                        'd': d,
                        'n_trials': 0,
                    })
        if extra_missing_entries:
            extra_missing = pd.DataFrame(extra_missing_entries)
            extra_missing = extra_missing.groupby(self.POINT_KEYS).first()
            missing = pd.concat([missing, extra_missing], axis=0)

        # Calculate the number of missing trials for each data point.
        missing['n_missing'] = missing['n_trials'].apply(
            lambda n: max(self.targets['n_trials'] - n, 0)
        )

        # Calculate the remaining run times too.
        times = self.get_run_times()
        missing['time_per_trial'] = missing.reset_index()[[
            'code', 'error_model', 'decoder'
        ]].apply(tuple, axis=1).map(
            dict(zip(times.index, times.time_per_trial))
        ).values

        missing['time_remaining'] = pd.to_timedelta(
            missing['time_per_trial']*missing['n_missing'], unit='s'
        )
        return missing

    def get_run_times(self) -> pd.DataFrame:
        """Table of run times for each parameter set."""
        times_group = self.results.groupby([
            'code', 'error_model', 'decoder', 'probability'
        ])
        times_df = pd.concat([
            times_group['wall_time'].sum(),
            times_group['n_trials'].sum(),
        ], axis=1)
        times_df['time_per_trial'] = times_df['wall_time']/times_df['n_trials']
        times_df = times_df.reset_index().groupby([
            'code', 'error_model', 'decoder'
        ]).max()[['time_per_trial']]
        return times_df

    def generate_missing_inputs(
        self, path: str, missing: Optional[pd.DataFrame] = None
    ):
        """Generate input json files for missing data.

        Parameters
        ----------
        path : str
            Path to input json where missing inputs are to be saved.
        missing :
            Filtered DataFrame of missing data points.
            If not given, input for all missing data points will be generated.
        """

        if missing is None:
            missing = self.get_missing_points()

        # Only generate inputs for the actual missing files.
        missing = missing[missing['n_missing'] > 0]

        # Print number of parameter sets with missing data.
        n_missing_param_sets = missing.shape[0]
        self.log(f'{n_missing_param_sets} parameter sets missing data.')

        # Single trial over all missing parameter sets.
        single_run_time = pd.to_timedelta(
            missing['time_per_trial'].sum(),
            unit='s'
        )
        self.log(f'Estimated time to run 1 trial: {single_run_time}.')

        n_trials = self.targets['n_trials']
        self.log(f'Target number of trials per parameter set: {n_trials}')

        # Total run time.
        total_run_time = single_run_time*n_trials
        self.log(f'Estimated total run time remaining {total_run_time}')

        # Convert the table to input format.
        runs = missing.reset_index().apply(
            lambda entry: self.convert_missing_to_input(dict(entry)),
            axis=1
        ).tolist()
        data = {
            'comments': 'Autogenerated runs for missing data.',
            'runs': runs
        }
        with open(path, 'w') as f:
            json.dump(data, f)

    def convert_missing_to_input(self, entry: dict) -> Dict[str, Any]:
        """Convert entry in missing dictionary to input specification.

        Parameters
        ----------
        entry : dict
            The row of the missing DataFrame.

        Returns
        -------
        run : Dict[str, Any]
            Run that is to be appended to the 'runs' list of an input json
            file.

        """
        run: Dict[str, Any] = {
            'label': 'unlabelled',
            'code': self._infer_code_input(
                entry['code_family'], entry['code'], entry['d']
            ),
            'noise': self._infer_noise_input(
                entry['error_model_family'], entry['error_model'],
                entry['bias']
            ),
            'decoder': self._infer_decoder_input(entry['decoder']),
            'probability': entry['probability'],
            'trials': entry['n_missing'],
        }
        return run

    def _infer_decoder_input(self, decoder: str) -> dict:
        decoder_class = 'BeliefPropagationOSDDecoder'
        if decoder == 'Deformed Toric 3D Sweep Pymatching Decoder':
            decoder_class = 'DeformedSweepMatchDecoder'
        elif decoder == 'Toric 3D Sweep Pymatching Decoder':
            decoder_class = 'SweepMatchDecoder'
        inputs: Dict[str, Any] = {
            'model': decoder_class
        }
        if decoder_class == 'BeliefPropagationOSDDecoder':
            inputs['parameters'] = {
                'max_bp_iter': 1000,
                'osd_order': 0,
            }
        return inputs

    def _infer_noise_input(
        self, error_model_family: str, error_model: str,
        bias: Union[str, float, int]
    ) -> dict:

        # Determine the class.
        error_model_class = 'PauliErrorModel'
        if 'Deformed Rhombic Pauli' in error_model_family:
            error_model_class = 'DeformedRhombicErrorModel'
        elif 'Deformed XZZX Pauli' in error_model_family:
            error_model_class = 'DeformedXZZXErrorModel'

        # Determine the parameters using the bias ratio as hint.
        rounded_noise_direction = deduce_noise_direction(error_model)
        most_biased_direction = {
            0: 'X', 1: 'Y', 2: 'Z'
        }[int(np.argmax(rounded_noise_direction))]
        eta = np.inf
        if bias != 'inf':
            eta = float(bias)
        parameters = get_direction_from_bias_ratio(
            most_biased_direction, eta
        )
        return {
            'model': error_model_class,
            'parameters': parameters,
        }
<<<<<<< HEAD

    def _infer_code_input(self, code_family: str, code: str, d: int) -> dict:
        size_match_2d = re.search(r'(\d+)x(\d+)$', code)
        size_match_3d = re.search(r'(\d+)x(\d+)x(\d+)$', code)
        code_size = []
        if size_match_3d:
            code_size = [size_match_3d.group(i) for i in [1, 2, 3]]
        elif size_match_2d:
            code_size = [size_match_2d.group(i) for i in [1, 2]]

        parameters = {'L_x': d}
        if size_match_3d and (
            code_size[0] != code_size[1] or code_size[0] != code_size[2]
        ):
            parameters = {
                'L_x': int(code_size[0]),
                'L_y': int(code_size[1]),
                'L_z': int(code_size[2]),
            }
        if not size_match_3d and size_match_2d and (
            code_size[0] != code_size[2]
        ):
            parameters = {
                'L_x': int(code_size[0]),
                'L_y': int(code_size[1])
            }

        code_class = 'Toric3DCode'
        if code_family == 'Rhombic':
            code_class = 'RhombicCode'
        elif code_family == 'Toric':
            if size_match_3d:
                code_class = 'Toric3DCode'
            else:
                code_class = 'Toric2DCode'
        elif code_family == 'XCube':
            code_class = 'XCubeCode'

        return {
            'model': code_class,
            'parameters': parameters,
        }

    def make_plots(self, plot_dir: str):
        """Make and display the plots while saving to directory."""
        date = pd.Timestamp.now().strftime('%Y-%m-%d')
        os.makedirs(plot_dir, exist_ok=True)
        self.log('Making collapse plots.')
        self.make_collapse_plots(
            pdf=os.path.join(plot_dir, f'{date}_collapse.pdf')
        )
        self.log('Making threshold vs bias plots.')
        self.make_threshold_vs_bias_plots(
            pdf=os.path.join(plot_dir, f'{date}_thresholds-vs-bias.pdf')
        )

    def make_threshold_vs_bias_plots(self, pdf=None):
        """Make and save threshold vs bias plots."""
        import matplotlib.pyplot as plt
        from matplotlib.backends.backend_pdf import PdfPages
        if pdf is not None:
            pdf_writer = PdfPages(pdf)
        for code_family in self.thresholds['code_family'].unique():
            self.plot_threshold_vs_bias(code_family)
            if pdf is not None:
                pdf_writer.savefig(plt.gcf())
            plt.show()
        if pdf is not None:
            pdf_writer.close()

    def make_collapse_plots(self, pdf=None):
        """Make all the collapse plots."""
        import matplotlib.pyplot as plt
        from matplotlib.backends.backend_pdf import PdfPages
        if pdf is not None:
            pdf_writer = PdfPages(pdf)

        plot_parameters = self.trunc_results.sort_values(
            by=['code_family', 'error_model', 'bias']
        )[['code_family', 'error_model', 'decoder']].drop_duplicates().values

        for code_family, error_model, decoder in plot_parameters:
            self.plot_collapse(code_family, error_model, decoder)
            if pdf is not None:
                pdf_writer.savefig(plt.gcf())
            plt.show()

        if pdf is not None:
            pdf_writer.close()

    def plot_threshold_vs_bias(
        self, code_family: str, inf_bias_replacement: float = 1e3
    ):
        """Plot the threshold vs bias plots.

        Parameters
        ----------
        code_family : str
            The code family to plot threshold vs bias for.
        inf_bias_replacement : float
            The fintite value of bias at which to plot the infinite bias points
            at.
        """
        import matplotlib.pyplot as plt
        from matplotlib.lines import Line2D

        plt.figure(figsize=(10, 4))
        line_params = self.thresholds[
            self.thresholds['code_family'] == code_family
        ][
            ['decoder', 'error_model_family']
        ].drop_duplicates().sort_values(
            by=['decoder', 'error_model_family'], ascending=False
        ).values
        for decoder, error_model_family in line_params:
            thresh_df_filt = self.thresholds[(
                self.thresholds[[
                    'code_family', 'error_model_family', 'decoder'
                ]]
                == (code_family, error_model_family, decoder)
            ).all(axis=1)].copy()
            thresh_df_filt['bias_plot'] = thresh_df_filt['bias'].replace({
                'inf': inf_bias_replacement
            }).astype(float)
            thresh_df_filt = thresh_df_filt[[
                'bias', 'bias_plot', 'p_th_fss',
                'p_th_fss_left', 'p_th_fss_right'
            ]]
            thresh_df_filt = thresh_df_filt.sort_values(
                by='bias_plot'
            ).reset_index(drop=True)
            plt.errorbar(
                thresh_df_filt['bias_plot'],
                thresh_df_filt['p_th_fss'],
                yerr=[
                    thresh_df_filt['p_th_fss']
                    - thresh_df_filt['p_th_fss_left'],
                    thresh_df_filt['p_th_fss_right']
                    - thresh_df_filt['p_th_fss']
                ],
                fmt='o',
                capsize=5,
                label=f'{shorten(error_model_family)}, {shorten(decoder)}'
            )
            plt.fill_between(
                thresh_df_filt['bias_plot'],
                thresh_df_filt['p_th_fss_left'],
                thresh_df_filt['p_th_fss_right'],
                alpha=0.3
            )
        plt.legend()
        plt.title(f'{code_family}')
        plt.xscale('log')
        plt.xlabel('Bias Ratio $\\eta$', fontsize=16)
        plt.ylabel('Threshold', fontsize=16)
        plt.ylim(0, 0.5)
        plt.xticks(
            ticks=[0.5, 1e0, 1e1, 1e2, 1e3],
            labels=['0.5', '1', '10', '100', r'$\infty$']
        )
        draw_tick_symbol(plt, Line2D, log=True)

    def plot_collapse(
        self, code_family: str, error_model: str, decoder: str
    ):
        """Plot the collapse for a given parameter set.

        Parameters
        ----------
        code_family : str
            The code family.
        error_model : str
            The error model label.
        decoder : str
            The decoder label.
        """
        import matplotlib.pyplot as plt

        df = self.results
        df_filt_1 = df[
            (df['code_family'] == code_family)
            & (df['error_model'] == error_model)
            & (df['decoder'] == decoder)
        ].sort_values(by='probability')
        bias = df_filt_1['bias'].iloc[0]

        fig, ax = plt.subplots(nrows=1, ncols=2, figsize=(10, 4))
        plt.sca(ax[0])
        for size in np.sort(df_filt_1['size'].unique()):
            df_filt = df_filt_1[
                df_filt_1['size'] == size
            ].sort_values(by='probability')
            df_filt_trunc = self.trunc_results[
                (self.trunc_results['size'] == size)
                & (self.trunc_results['code_family'] == code_family)
                & (self.trunc_results['error_model'] == error_model)
                & (self.trunc_results['decoder'] == decoder)
            ].sort_values(by='probability')

            # Draw gray circle underneath plots which are actually used for the
            # finite-size scaling.
            plt.plot(
                df_filt_trunc['probability'],
                df_filt_trunc['p_est'], 'o', color='gray'
            )
            plt.errorbar(
                df_filt['probability'], df_filt['p_est'],
                yerr=df_filt['p_se'],
                capsize=5,
                label=f'$L={size[0]}$'
            )

        # Find the threshold estimate and uncertainty.
        thresh = self.thresholds
        thresh_data = thresh[
            (thresh['code_family'] == code_family)
            & (thresh['error_model'] == error_model)
            & (thresh['decoder'] == decoder)
        ].iloc[0]

        # Draw the threshold and uncertainty bounds.
        plt.axvline(thresh_data['p_th_fss'], color='red', linestyle='--')
        plt.axvspan(
            thresh_data['p_th_fss_left'], thresh_data['p_th_fss_right'],
            alpha=0.5, color='pink'
        )
        plt.legend(title=r'$p_{\mathrm{th}}=(%.2f\pm %.2f)\%%$' % (
            100*thresh_data['p_th_fss'], 100*thresh_data['p_th_fss_se'],
        ))
        plt.yscale('linear')
        plt.xlabel('Physical error rate $p$', fontsize=16)
        plt.ylabel('Logical error rate $p_L$', fontsize=16)
        deformation = df_filt_1['error_model_family'].iloc[0]
        bias_label = str(bias).replace('inf', '\\infty')
        plt.suptitle(
            f'{code_family}, {shorten(deformation)} '
            f'$\\eta={bias_label}$, {shorten(decoder)}',
            fontsize=16
        )
        plt.sca(ax[1])

        df_trunc = self.trunc_results[
            (self.trunc_results['code_family'] == code_family)
            & (self.trunc_results['error_model'] == error_model)
            & (self.trunc_results['decoder'] == decoder)
        ]
        params_opt = thresh_data['fss_params']
        params_bs = thresh_data['params_bs']
        plot_data_collapse(
            plt, df_trunc, params_opt, params_bs, title='',
            y_label='',
            x_label='Rescaled physical error rate'
        )
=======
>>>>>>> bc365719

    def _infer_code_input(self, code_family: str, code: str, d: int) -> dict:
        size_match_2d = re.search(r'(\d+)x(\d+)$', code)
        size_match_3d = re.search(r'(\d+)x(\d+)x(\d+)$', code)
        code_size = []
        if size_match_3d:
            code_size = [size_match_3d.group(i) for i in [1, 2, 3]]
        elif size_match_2d:
            code_size = [size_match_2d.group(i) for i in [1, 2]]

        parameters = {'L_x': d}
        if size_match_3d and (
            code_size[0] != code_size[1] or code_size[0] != code_size[2]
        ):
            parameters = {
                'L_x': int(code_size[0]),
                'L_y': int(code_size[1]),
                'L_z': int(code_size[2]),
            }
        if not size_match_3d and size_match_2d and (
            code_size[0] != code_size[2]
        ):
            parameters = {
                'L_x': int(code_size[0]),
                'L_y': int(code_size[1])
            }

        code_class = 'Toric3DCode'
        if code_family == 'Rhombic':
            code_class = 'RhombicCode'
        elif code_family == 'Toric':
            if size_match_3d:
                code_class = 'Toric3DCode'
            else:
                code_class = 'Toric2DCode'
        elif code_family == 'XCube':
            code_class = 'XCubeCode'

        return {
            'model': code_class,
            'parameters': parameters,
        }

    def make_plots(self, plot_dir: str, include_date=True):
        """Make and display the plots while saving to directory."""
        date = ''
        if include_date:
            date = pd.Timestamp.now().strftime('%Y-%m-%d') + '_'

        os.makedirs(plot_dir, exist_ok=True)
        self.log('Making collapse plots.')
        self.make_collapse_plots(
            pdf=os.path.join(plot_dir, f'{date}collapse.pdf')
        )
        self.log('Making threshold vs bias plots.')
        self.make_threshold_vs_bias_plots(
            pdf=os.path.join(plot_dir, f'{date}thresholds-vs-bias.pdf')
        )

<<<<<<< HEAD
=======
    def make_threshold_vs_bias_plots(self, pdf=None):
        """Make and save threshold vs bias plots."""
        import matplotlib.pyplot as plt
        from matplotlib.backends.backend_pdf import PdfPages
        if pdf is not None:
            pdf_writer = PdfPages(pdf)
        for code_family in self.thresholds['code_family'].unique():
            self.plot_threshold_vs_bias(code_family)
            if pdf is not None:
                pdf_writer.savefig(plt.gcf(), bbox_inches='tight')
            plt.show()
        if pdf is not None:
            pdf_writer.close()

    def make_collapse_plots(self, pdf=None):
        """Make all the collapse plots."""
        import matplotlib.pyplot as plt
        from matplotlib.backends.backend_pdf import PdfPages
        if pdf is not None:
            pdf_writer = PdfPages(pdf)

        plot_parameters = self.trunc_results.sort_values(
            by=['code_family', 'error_model', 'bias']
        )[['code_family', 'error_model', 'decoder']].drop_duplicates().values

        for code_family, error_model, decoder in plot_parameters:
            for sector in [None, 'X', 'Z']:
                self.plot_sector_collapse(
                    code_family, error_model, decoder, sector
                )
                if pdf is not None:
                    pdf_writer.savefig(plt.gcf(), bbox_inches='tight')
                plt.show()

        if pdf is not None:
            pdf_writer.close()

    def plot_threshold_vs_bias(
        self, code_family: str, inf_bias_replacement: float = 1e3,
        hashing: bool = True,
    ):
        """Plot the threshold vs bias plots.

        Parameters
        ----------
        code_family : str
            The code family to plot threshold vs bias for.
        inf_bias_replacement : float
            The fintite value of bias at which to plot the infinite bias points
            at.
        hashing : bool
            Will also plot hashing bound if True.
        """
        import matplotlib.pyplot as plt
        from matplotlib.lines import Line2D

        plt.figure(figsize=(10, 4))
        line_params = self.thresholds[
            self.thresholds['code_family'] == code_family
        ][
            ['decoder', 'error_model_family']
        ].drop_duplicates().sort_values(
            by=['decoder', 'error_model_family'], ascending=False
        ).values
        for decoder, error_model_family in line_params:
            thresh_df_filt = self.thresholds[(
                self.thresholds[[
                    'code_family', 'error_model_family', 'decoder'
                ]]
                == (code_family, error_model_family, decoder)
            ).all(axis=1)].copy()
            thresh_df_filt['bias_plot'] = thresh_df_filt['bias'].replace({
                'inf': inf_bias_replacement
            }).astype(float)
            thresh_df_filt = thresh_df_filt[[
                'bias', 'bias_plot', 'p_th_fss',
                'p_th_fss_left', 'p_th_fss_right'
            ]]
            thresh_df_filt = thresh_df_filt.sort_values(
                by='bias_plot'
            ).reset_index(drop=True)
            plt.errorbar(
                thresh_df_filt['bias_plot'],
                thresh_df_filt['p_th_fss'],
                yerr=[
                    thresh_df_filt['p_th_fss']
                    - thresh_df_filt['p_th_fss_left'],
                    thresh_df_filt['p_th_fss_right']
                    - thresh_df_filt['p_th_fss']
                ],
                fmt='o',
                capsize=5,
                label=f'{shorten(error_model_family)}, {shorten(decoder)}'
            )
            plt.fill_between(
                thresh_df_filt['bias_plot'],
                thresh_df_filt['p_th_fss_left'],
                thresh_df_filt['p_th_fss_right'],
                alpha=0.3
            )

        if hashing:
            eta_interp = np.logspace(np.log10(0.5), np.log10(100), 101)
            interp_points = [
                (
                    1/(2*(1 + eta)),
                    1/(2*(1 + eta)),
                    eta/(1 + eta)
                )
                for eta in eta_interp
            ]
            hb_interp = np.array([
                get_hashing_bound(point)
                for point in interp_points
            ])
            eta_interp = np.append(eta_interp, [inf_bias_replacement])
            hb_interp = np.append(hb_interp, [get_hashing_bound((0, 0, 1))])

            plt.plot(eta_interp, hb_interp, '-.', color='black',
                     label='Hashing bound', alpha=0.5, linewidth=2)

        plt.legend()
        plt.title(lengthen(code_family, caps=True), fontsize=16)
        plt.xscale('log')
        plt.xlabel('Bias ratio $\\eta_Z$', fontsize=16)
        plt.ylabel('Threshold error rate $p_{\\rm{th}}$', fontsize=16)
        plt.ylim(0, 0.5)
        plt.xticks(
            ticks=[0.5, 1e0, 1e1, 1e2, 1e3],
            labels=['0.5', '1', '10', '100', r'$\infty$']
        )
        draw_tick_symbol(plt, Line2D, log=True)

    def plot_sector_collapse(
        self, code_family: str, error_model: str, decoder: str,
        sector: Optional[str] = None
    ):
        """Plot the data collapse for a given parameter set for both sectors.

        Parameters
        ----------
        code_family : str
            The code family.
        error_model : str
            The error model label.
        decoder : str
            The decoder label.
        """
        import matplotlib.pyplot as plt

        sector_key = 'total' if sector is None else sector
        self.log(
            f'Plotting {code_family}, {error_model}, {decoder}, {sector_key}'
        )

        df = self.results
        df_filt_1 = df[
            (df['code_family'] == code_family)
            & (df['error_model'] == error_model)
            & (df['decoder'] == decoder)
        ].sort_values(by='probability')
        bias = df_filt_1['bias'].iloc[0]

        if sector is None:
            p_est_label = 'p_est'
            p_se_label = 'p_se'
        else:
            p_est_label = f'p_est_{sector}'
            p_se_label = f'p_se_{sector}'

        fig, ax = plt.subplots(ncols=2, figsize=(10, 5))
        plt.sca(ax[0])
        for size in np.sort(df_filt_1['size'].unique()):
            df_filt = df_filt_1[
                df_filt_1['size'] == size
            ].sort_values(by='probability')
            trunc_results = self.sectors[sector_key]['trunc_results']
            df_filt_trunc = trunc_results[
                (trunc_results['size'] == size)
                & (trunc_results['code_family'] == code_family)
                & (trunc_results['error_model'] == error_model)
                & (trunc_results['decoder'] == decoder)
            ].sort_values(by='probability')

            # Draw gray circle underneath plots which are actually used for
            # the finite-size scaling.
            plt.plot(
                df_filt_trunc['probability'],
                df_filt_trunc[p_est_label], 'o', color='gray'
            )
            plt.errorbar(
                df_filt['probability'], df_filt[p_est_label],
                yerr=df_filt[p_se_label],
                capsize=5,
                label=f'$L={size[0]}$'
            )

        # Find the threshold estimate and uncertainty.
        thresh = self.sectors[sector_key]['thresholds']
        thresh_match = thresh[
            (thresh['code_family'] == code_family)
            & (thresh['error_model'] == error_model)
            & (thresh['decoder'] == decoder)
        ]
        if thresh_match.shape[0] == 0:
            return
        thresh_data = thresh_match.iloc[0]

        fit_title = '' if thresh_data['fit_found'] else ' (fit failed)'

        # Draw the threshold and uncertainty bounds.
        plt.axvline(thresh_data['p_th_fss'], color='red', linestyle='--')
        plt.axvspan(
            thresh_data['p_th_fss_left'], thresh_data['p_th_fss_right'],
            alpha=0.5, color='pink'
        )
        plt.legend(title=r'$p_{\mathrm{th}}=(%.2f\pm %.2f)\%%$' % (
            100*thresh_data['p_th_fss'], 100*thresh_data['p_th_fss_se'],
        ))
        plt.yscale('linear')
        plt.xlabel('Physical error rate $p$', fontsize=16)
        plt.ylabel('Logical error rate $p_L$', fontsize=16)
        deformation = df_filt_1['error_model_family'].iloc[0]
        bias_label = str(bias).replace('inf', '\\infty')
        sector_name = 'All errors' if sector is None else f'${sector}$ errors'
        plt.suptitle(
            f'{shorten(deformation)} {lengthen(code_family, caps=False)}\n'
            f'$\\eta_Z={bias_label}$, {shorten(decoder)}, '
            f'{sector_name}{fit_title}',
            fontsize=16
        )
        plt.sca(ax[1])

        df_trunc = trunc_results[
            (trunc_results['code_family'] == code_family)
            & (trunc_results['error_model'] == error_model)
            & (trunc_results['decoder'] == decoder)
        ]
        params_opt = thresh_data['fss_params']
        params_bs = thresh_data['params_bs']
        plot_data_collapse(
            plt, df_trunc, params_opt, params_bs, title='',
            y_label='',
            x_label='Rescaled physical error rate',
            p_est_label=p_est_label
        )

        if not thresh_data['fit_found']:
            for i in range(2):
                plt.sca(ax[i])
                plt.text(
                    0.5, 0.5, 'INVALID', transform=ax[i].transAxes,
                    fontsize=40, color='gray', alpha=0.5, ha='center',
                    va='center', rotation=30
                )

    def _plot_collapse(
        self, code_family: str, error_model: str, decoder: str
    ):
        """Plot the data collapse for a given parameter set.

        Parameters
        ----------
        code_family : str
            The code family.
        error_model : str
            The error model label.
        decoder : str
            The decoder label.
        """
        import matplotlib.pyplot as plt

        df = self.results
        df_filt_1 = df[
            (df['code_family'] == code_family)
            & (df['error_model'] == error_model)
            & (df['decoder'] == decoder)
        ].sort_values(by='probability')
        bias = df_filt_1['bias'].iloc[0]

        fig, ax = plt.subplots(nrows=1, ncols=2, figsize=(10, 4))
        plt.sca(ax[0])
        for size in np.sort(df_filt_1['size'].unique()):
            df_filt = df_filt_1[
                df_filt_1['size'] == size
            ].sort_values(by='probability')
            df_filt_trunc = self.trunc_results[
                (self.trunc_results['size'] == size)
                & (self.trunc_results['code_family'] == code_family)
                & (self.trunc_results['error_model'] == error_model)
                & (self.trunc_results['decoder'] == decoder)
            ].sort_values(by='probability')

            # Draw gray circle underneath plots which are actually used for the
            # finite-size scaling.
            plt.plot(
                df_filt_trunc['probability'],
                df_filt_trunc['p_est'], 'o', color='gray'
            )
            plt.errorbar(
                df_filt['probability'], df_filt['p_est'],
                yerr=df_filt['p_se'],
                capsize=5,
                label=f'$L={size[0]}$'
            )

        # Find the threshold estimate and uncertainty.
        thresh = self.thresholds
        thresh_data = thresh[
            (thresh['code_family'] == code_family)
            & (thresh['error_model'] == error_model)
            & (thresh['decoder'] == decoder)
        ].iloc[0]

        # Draw the threshold and uncertainty bounds.
        plt.axvline(thresh_data['p_th_fss'], color='red', linestyle='--')
        plt.axvspan(
            thresh_data['p_th_fss_left'], thresh_data['p_th_fss_right'],
            alpha=0.5, color='pink'
        )
        plt.legend(title=r'$p_{\mathrm{th}}=(%.2f\pm %.2f)\%%$' % (
            100*thresh_data['p_th_fss'], 100*thresh_data['p_th_fss_se'],
        ))
        plt.yscale('linear')
        plt.xlabel('Physical error rate $p$', fontsize=16)
        plt.ylabel('Logical error rate $p_L$', fontsize=16)
        deformation = df_filt_1['error_model_family'].iloc[0]
        bias_label = str(bias).replace('inf', '\\infty')
        plt.suptitle(
            f'{code_family}, {shorten(deformation)} '
            f'$\\eta={bias_label}$, {shorten(decoder)}',
            fontsize=16
        )
        plt.sca(ax[1])

        df_trunc = self.trunc_results[
            (self.trunc_results['code_family'] == code_family)
            & (self.trunc_results['error_model'] == error_model)
            & (self.trunc_results['decoder'] == decoder)
        ]
        params_opt = thresh_data['fss_params']
        params_bs = thresh_data['params_bs']
        plot_data_collapse(
            plt, df_trunc, params_opt, params_bs, title='',
            y_label='',
            x_label='Rescaled physical error rate'
        )

    def export_latex_tables(self):
        """Print out LaTeX tables of thresholds."""
        error_model_family_rename = {
            'Deformed XZZX Pauli': 'Deformed',
            'Deformed Rhombic Pauli': 'Deformed',
            'Pauli': 'CSS',
        }
        for code_family in self.thresholds['code_family'].unique():
            df = self.thresholds.copy()
            df['threshold'] = df[[
                'p_th_fss', 'p_th_fss_left', 'p_th_fss_right'
            ]].apply(lambda x: fmt_confidence_interval(
                    x[0]*100, x[1]*100, x[2]*100, unit=r'\%'
            ), axis=1)
            df = df[df['code_family'] == code_family]
            df2 = df.groupby([
                'error_model_family', 'decoder', 'bias'
            ])[['threshold']].first().reset_index()

            df2['error_model_family'] = df2['error_model_family'].map(
                error_model_family_rename
            )
            df2['bias_value'] = df2['bias'].replace({'inf': np.inf})
            df2['decoder'] = df2['decoder'].apply(shorten)
            df2['bias'] = df2['bias'].replace({'inf': r'$\infty$'})
            index = pd.Index(
                df2.sort_values(by='bias_value')['bias']
                .replace({'inf': r'$\infty$'}).unique(),
                name=r'Bias $\eta_Z$'
            )
            columns = df2.groupby([
                'error_model_family', 'decoder'
            ]).first().index
            columns.names = ['', '']

            data = []
            for bias in index:
                row = []
                for error_model_family, decoder in columns:
                    values = df2[
                        (df2['bias'] == bias)
                        & (df2['error_model_family'] == error_model_family)
                        & (df2['decoder'] == decoder)
                    ]
                    if values.shape[0] > 0:
                        row.append(values['threshold'].iloc[0])
                    else:
                        row.append(np.nan)
                data.append(row)

            df3 = pd.DataFrame(data, columns=columns, index=index)
            df3 = df3.fillna('-')

            self.log(df3.style.to_latex(
                caption='Caption', position='H', multicol_align='c',
                label='tab:' + code_family.lower(), position_float='centering',
                hrules=True, column_format='c'*(df3.shape[1] + 1)
            ))


def count_fails(
    effective_error: np.ndarray, codespace: np.ndarray, sector: str
) -> int:
    """Count the number of sector fails given effective errors as BSFs.

    Parmeters
    ---------
    effective_error : np.ndarray
        Size (2*k, n_trials) array of ints where each row is a binary
        symplectic form representing the effective logical error on the
        codespace of one trial.
    codespace : np.ndarray
        Size (n_trials,) array of booleans for each trial, where True denotes
        the the decoding successfully returned the state to the code space for
        that trial, while False denotes final state was not in the code space.
    sector: str
        The sector whose errors are to be counted, either 'X' or 'Z'.
    """
    n_fails: int = 0

    # The number of logical qubits.
    k = int(effective_error.shape[1]/2)

    # Filter out the trials where decoding failed.
    codespace_effective_errors = effective_error[codespace, :]

    # Get the block corresponding to the sector.
    if sector == 'X':
        block = codespace_effective_errors[:, :k]
    else:
        block = codespace_effective_errors[:, k:]

    # Count the number of fails in the block.
    n_fails = block.sum()

    return n_fails


>>>>>>> bc365719
def shorten(long_name):
    if long_name in SHORT_NAMES:
        return SHORT_NAMES[long_name]
    return long_name


<<<<<<< HEAD
=======
def lengthen(name, caps=True):
    long_name = name
    if name in LONG_NAMES:
        long_name = LONG_NAMES[name]
    if caps:
        if len(name) > 1:
            long_name = long_name[0].upper() + long_name[1:]
        elif len(name) == 1:
            long_name = long_name[0].upper()
    return long_name


>>>>>>> bc365719
def infer_error_model_family(label: str) -> str:
    """Infer the error_model family from the error_model label.

    Parameters
    ----------
    label : str
        The error_model label.

    Returns
    -------
    family : str
        The error_model family.
        If the family cannot be inferred,
        the original code label is returned.

    Examples
    --------
    >>> infer_error_model_family('Deformed XZZX Pauli X0.0161Y0.0161Z0.9677')
    'Deformed XZZX Pauli'
    >>> infer_error_model_family('Pauli X0.0000Y0.0000Z1.0000')
    'Pauli'
    """
    family = label
    direction_pattern = r'X[\d.]+Y[\d.]+Z[\d.]+'
    family = re.sub(direction_pattern, '', family).strip()
    return family


def infer_code_family(label: str) -> str:
    """Infer the code family from the code label.

    Parameters
    ----------
    label : str
        The code label.

    Returns
    -------
    family : str
        The code family.
        If the code family cannot be inferred,
        the original code label is returned.

    Examples
    --------
    >>> infer_code_family('Toric 4x4')
    'Toric'
    >>> infer_code_family('Rhombic 10x10x10')
    'Rhombic'
    """
    family = label
    dimension_pattern = r'\d+x\d+(x\d+)?'
    family = re.sub(dimension_pattern, '', family).strip()
    return family


def get_standard_error(estimator, n_samples):
    """Get the standard error of mean estimator.

    Parameters
    ----------
    estimator : float
        Number of hits divided by number of samples.
    n_samples : int
        Number of samples.

    Returns
    -------
    standard_error : float
        The standard error taken as the standard deviation of a Beta
        distribution.
    """
    return np.sqrt(estimator*(1 - estimator)/(n_samples + 1))


def get_results_df_from_batch(
    batch_sim: BatchSimulation, batch_label: str
) -> pd.DataFrame:
    """Get results DataFrame directly from a BatchSimulation.
    (As opposed to from a file saved to disk.)

    Parameters
    ----------
    batch_sim : BatchSimulation
        The object to extract data from.
    batch_label : str
        The label to put in the table.

    Returns
    ------
    results_df : pd.DataFrame
        The results for each (code, error_model, decoder).
    """
    batch_results = batch_sim.get_results()
    # print(
    #     'wall_time =',
    #     str(datetime.timedelta(seconds=batch_sim.wall_time))
    # )
    # print('n_trials = ', min(sim.n_results for sim in batch_sim))
    for sim, batch_result in zip(batch_sim, batch_results):
        n_logicals = batch_result['k']

        # Small fix for the current situation. TO REMOVE in later versions
        if n_logicals == -1:
            n_logicals = 1

        batch_result['label'] = batch_label
        batch_result['noise_direction'] = sim.error_model.direction
        if len(sim.results['effective_error']) > 0:
            batch_result['p_x'] = np.array(
                sim.results['effective_error']
            )[:, :n_logicals].any(axis=1).mean()
            batch_result['p_x_se'] = get_standard_error(
                batch_result['p_x'], sim.n_results
            )
            batch_result['p_z'] = np.array(
                sim.results['effective_error']
            )[:, n_logicals:].any(axis=1).mean()
            batch_result['p_z_se'] = get_standard_error(
                batch_result['p_z'], sim.n_results
            )
        else:
            batch_result['p_x'] = np.nan
            batch_result['p_x_se'] = np.nan
            batch_result['p_z'] = np.nan
            batch_result['p_z_se'] = np.nan

    results = batch_results

    results_df = pd.DataFrame(results)
    return results_df


def get_results_df(
    job_list: List[str],
    output_dir: str,
    input_dir: Optional[str] = None,
) -> pd.DataFrame:
    """Get raw results in DataFrame from list of jobs in output dir.

    This is an old legacy way of doing things,
    because it requires the input files as well.
    Use the Analysis object instead if possible.

    Parameters
    ----------
    job_list : List[str]
        List of folder names in output_dir to extract results from.
    output_dir : str
        The path to the output directory containing the directories with names
        as listed in job_list.
    input_dir : str
        The directory where the input json files are stored.
    """

    if input_dir is None:
        input_dir = os.path.join(SLURM_DIR, 'inputs')

    input_files = [
        os.path.join(input_dir, f'{name}.json')
        for name in job_list
    ]
    output_dirs = [
        os.path.join(output_dir, name)
        for name in job_list
    ]
    batches = {}
    for i in range(len(input_files)):

        # Determine whether or not it's a onefile format.
        onefile = False
        output_file_list = os.listdir(output_dirs[i])
        if len(output_file_list) == 1:
            if '.json.gz' in output_file_list[0]:
                results_onefile = os.path.join(
                    output_dirs[i], output_file_list[0]
                )
                with gzip.open(results_onefile, 'rb') as g:
                    data = json.loads(g.read().decode('utf-8'))
                if isinstance(data, list):
                    onefile = True

        if onefile:
            batch_sim = read_input_json(input_files[i])
            input_jsons = [json.dumps(element['inputs']) for element in data]
            for sim in batch_sim:
                sim_input_json = json.dumps(
                    sim.get_results_to_save()['inputs'],
                    cls=NumpyEncoder
                )
                matching_indices = [
                    i
                    for i, value in enumerate(input_jsons)
                    if value == sim_input_json
                ]
                if matching_indices:
                    sim.load_results_from_dict(data[matching_indices[0]])
            batches[batch_sim.label] = batch_sim

        else:
            batch_sim = read_input_json(input_files[i])
            for sim in batch_sim:
                sim.load_results(output_dirs[i])
            batches[batch_sim.label] = batch_sim

    results = []

    for batch_label, batch_sim in batches.items():
        batch_results = batch_sim.get_results()
        # print(
        #     'wall_time =',
        #     str(datetime.timedelta(seconds=batch_sim.wall_time))
        # )
        # print('n_trials = ', min(sim.n_results for sim in batch_sim))
        for sim, batch_result in zip(batch_sim, batch_results):
            n_logicals = batch_result['k']

            # Small fix for the current situation. TO REMOVE in later versions
            if n_logicals == -1:
                n_logicals = 1

            batch_result['label'] = batch_label
            batch_result['noise_direction'] = sim.error_model.direction

            eta_x, eta_y, eta_z = get_bias_ratios(sim.error_model.direction)
            batch_result['eta_x'] = eta_x
            batch_result['eta_y'] = eta_y
            batch_result['eta_z'] = eta_z
            batch_result['wall_time'] = sim._results['wall_time']

            if ('effective_error' in sim.results and
                    len(sim.results['effective_error']) > 0):
                codespace = np.array(sim.results['codespace'])
                x_errors = np.array(
                    sim.results['effective_error']
                )[:, :n_logicals].any(axis=1)
                batch_result['p_x'] = x_errors.mean()
                batch_result['p_x_se'] = get_standard_error(
                    batch_result['p_x'], sim.n_results
                )

                z_errors = np.array(
                    sim.results['effective_error']
                )[:, n_logicals:].any(axis=1)
                batch_result['p_z'] = z_errors.mean()
                batch_result['p_z_se'] = get_standard_error(
                    batch_result['p_z'], sim.n_results
                )
                batch_result['p_undecodable'] = (~codespace).mean()

                i_logical = 0

                # Single-qubit rate estimates and uncertainties.
                single_qubit_results = dict()
                p_est, p_se = get_single_qubit_error_rate(
                    sim.results['effective_error'], i=i_logical,
                    error_type=None
                )
                single_qubit_results.update({
                    f'p_{i_logical}_est': p_est,
                    f'p_{i_logical}_se': p_se,
                })
                for pauli in 'XYZ':
                    p_pauli_est, p_pauli_se = get_single_qubit_error_rate(
                        sim.results['effective_error'], i=i_logical,
                        error_type=pauli
                    )
                    single_qubit_results.update({
                        f'p_{i_logical}_{pauli}_est': p_pauli_est,
                        f'p_{i_logical}_{pauli}_se': p_pauli_se,
                    })
                batch_result.update(single_qubit_results)
                assert np.isclose(
                    single_qubit_results[f'p_{i_logical}_X_est']
                    + single_qubit_results[f'p_{i_logical}_Y_est']
                    + single_qubit_results[f'p_{i_logical}_Z_est'],
                    single_qubit_results[f'p_{i_logical}_est']
                )

            else:
                batch_result['p_x'] = np.nan
                batch_result['p_x_se'] = np.nan
                batch_result['p_z'] = np.nan
                batch_result['p_z_se'] = np.nan
                batch_result['p_undecodable'] = np.nan
        results += batch_results

    results_df = pd.DataFrame(results)

    # Calculate the word error rate and standard error.
    error_rate_labels = [
        ('p_est', 'p_se'),
        ('p_x', 'p_x_se'),
        ('p_z', 'p_z_se'),
    ]
    for p_L, p_L_se in error_rate_labels:
        (
            results_df[f'{p_L}_word'], results_df[f'{p_L_se}_word']
        ) = get_word_error_rate(
            results_df[p_L], results_df[p_L_se], results_df['k']
        )

    return results_df


def get_single_qubit_error_rate(
    effective_error_list: Union[List[List[int]], np.ndarray],
    i: int = 0,
    error_type: Optional[str] = None,
) -> Tuple[float, float]:
    """Estimate single-qubit error rate of i-th qubit and its standard error.

    This is the probability of getting an error on the i-th logical qubit,
    marginalized over the other logical qubits.

    Parameters
    ----------
    effective_error_list :
        List of many logical effective errors produced by simulation,
        each of which is given in bsf format.
    n : int
        The index of the logical qubit on which estimation is to be done.
    error_type :
        Type of Pauli error to calculate error for, i.e. 'X', 'Y' or 'Z'
        If None is given, then rate for any error is estimated.

    Returns
    -------
    p_i_est : float
        Single-qubit error rate estimator.
    p_i_se : float
        Standard error for the estimator.
    """
    p_est = np.nan
    p_se = np.nan

    # Convert to numpy array.
    effective_errors = np.array(effective_error_list)

    # Return nan if wrong shape given.
    if len(effective_errors.shape) != 2:
        return p_est, p_se

    # Number of logical qubits and sample size.
    k = int(effective_errors.shape[1]/2)
    n_results = effective_errors.shape[0]

    # Errors on the single logical qubit of interest.
    qubit_errors = np.array(
        [effective_errors[:, i], effective_errors[:, k + i]]
    ).T

    # Calculate error rate based on error type.
    if error_type is None:
        p_est = 1 - (qubit_errors == [0, 0]).all(axis=1).mean()
    elif error_type == 'X':
        p_est = (qubit_errors == [1, 0]).all(axis=1).mean()
    elif error_type == 'Y':
        p_est = (qubit_errors == [1, 1]).all(axis=1).mean()
    elif error_type == 'Z':
        p_est = (qubit_errors == [0, 1]).all(axis=1).mean()

    # Beta distribution assumed.
    p_se = get_standard_error(p_est, n_results)

    return p_est, p_se


def get_word_error_rate(p_est, p_se, k) -> Tuple:
    """Calculate the word error rate and its standard error.

    Parameters
    ----------
    p_est : Numerical
        Value or array of estimated logical error rate.
    p_se : Numerical
        Value or array of standard error on logical error rate.
    k : Numerical
        Number of logical qubits, as value or array.

    Returns
    -------
    p_est_word : Numerical
        Value or array of estimated word error rate.
    p_se_word : Numerical
        Value or array of standard error of word error rate.
    """
    p_est_word = 1 - (1 - p_est)**(1/k)
    p_se_word = (1/k)*(1 - p_est)**(1/k - 1)*p_se
    return p_est_word, p_se_word


def get_logical_rates_df(
    job_list, input_dir, output_dir, progress: Optional[Callable] = None
):
    """Get DataFrame of logical error rates for each logical error.

    This is superseded by the Analysis class.
    """
    if progress is None:
        def progress_func(x, total: int = 0):
            return x
    else:
        progress_func = progress

    input_files = [
        os.path.join(input_dir, f'{name}.json')
        for name in job_list
    ]
    output_dirs = [
        os.path.join(output_dir, name)
        for name in job_list
    ]

    arguments = list(zip(input_files, output_dirs))

    with Pool(cpu_count()) as pool:
        data = pool.starmap(
            extract_logical_rates,
            progress_func(arguments, total=len(arguments))
        )

    data = [entry for entries in data for entry in entries]
    df = pd.DataFrame(data)
    return df


def extract_logical_rates(input_file, output_dir):
    """Extract logical error rates from results.
    Superseded by Analysis class.
    """
    batch_sim = read_input_json(input_file)

    data = []
    for sim in batch_sim:
        sim.load_results(output_dir)
        batch_result = sim.get_results()
        entry = {
            'label': batch_sim.label,
            'noise_direction': sim.error_model.direction,
            'probability': batch_result['probability'],
            'size': batch_result['size'],
            'n': batch_result['n'],
            'k': batch_result['k'],
            'd': batch_result['d'],
        }

        n_logicals = batch_result['k']

        # Small fix for the current situation. TO REMOVE in later versions
        if n_logicals == -1:
            n_logicals = 1

        # All possible logical errors.
        possible_logical_errors = [
            int_to_bvector(int_rep, n_logicals)
            for int_rep in range(1, 2**(2*n_logicals))
        ]

        for logical_error in possible_logical_errors:
            pauli_string = bvector_to_pauli_string(logical_error)
            p_est_label = f'p_est_{pauli_string}'
            p_se_label = f'p_se_{pauli_string}'
            p_est_logical = (
                np.array(sim.results['effective_error'])
                == logical_error
            ).all(axis=1).mean()
            entry[p_est_label] = p_est_logical
            entry[p_se_label] = get_standard_error(
                p_est_logical, sim.n_results
            )
        data.append(entry)
    return data


def get_p_th_sd_interp(
    df_filt: pd.DataFrame,
    p_nearest: Optional[float] = None,
    p_est: str = 'p_est',
) -> Tuple[float, float, float]:
    """Estimate threshold by where SD of p_est is local min.

    This is a very coarse heuristic to estimate roughly where the crossover
    point is, if there is one and the left and right limits where one should
    truncate the data.
    This can be used as a starting point for something more precise,
    finite-size scaling.
    The rationale is that away from the crossing point,
    the lines of p_est vs p should get wider and wider vertically,
    but if they start getting narrower again,
    then that's a sign that we're moving to a different regime and finite-size
    scaling is not likely to work, so we should throw away those data points.

    Parameters
    ----------
    df_filt : pd.DataFrame
        Results with columns: 'probability', 'code', `p_est`.
        The 'probability' column is the physical error rate p.
        The 'code' column is the code label.
        The `p_est` column is the logical error rate.
    p_nearest : Optional[float]
        A hint for the nearest 'probability' value that is close to the
        threshold, to be used as a starting point for searching.
    p_est : str
        The column in the `df_filt` DataFrame that is to be used as the logical
        error rate to estimate the threshold.

    Returns
    -------
    p_crossover : float
        The apparent crossover point where the plot of p_est vs p for each code
        becomes narrowest vertically.
    p_left : float
        The left limit where when moving left from p_crossover,
        the spread of the p_est vs p for all the codes becomes widest.
        Data to the left of this point is recommended to be truncated out.
    p_right : float
        The right limit where when moving right from p_crossover,
        the spread of the p_est vs p for all the codes becomes widest.
        Data to the right of this point is recommended to be truncated out.
    """

    # Points to interpolate at.
    interp_res = 0.001
    p_min = df_filt['probability'].min()
    p_max = df_filt['probability'].max()
    if p_nearest is not None:
        if p_nearest > p_min:
            p_max = min(p_max, p_nearest*2)
    p_interp = np.arange(p_min, p_max + interp_res, interp_res)

    # Initialize to extents by default.
    p_left = p_min
    p_right = p_max

    # Interpolate lines.
    curves = {}
    for code in df_filt['code'].unique():
        df_filt_code = df_filt[df_filt['code'] == code].sort_values(
            by='probability'
        )
        if df_filt_code.shape[0] > 1:
            interpolator = interp1d(
                df_filt_code['probability'], df_filt_code[p_est],
                fill_value="extrapolate"
            )
            curves[code] = interpolator(p_interp)

        # Use a straight horizontal line if only one point available.
        else:
            curves[code] = np.ones_like(p_interp)*df_filt_code[p_est].iloc[0]

    interp_df = pd.DataFrame(curves)
    interp_df.index = p_interp

    # SD of p_est interpolated.
    interp_std = interp_df.std(axis=1)

    # Local minima and local maxima indices.
    i_minima = argrelextrema(interp_std.values, np.less)[0]
    i_maxima = argrelextrema(interp_std.values, np.greater)[0]

    if len(i_minima) == 0:
        i_minima = argrelextrema(interp_std.values, np.less_equal)[0]

    if len(i_maxima) == 0:
        i_maxima = argrelextrema(interp_std.values, np.greater_equal)[0]

    # Also include the end points in the maxima.
    i_maxima = np.array([0] + i_maxima.tolist() + [len(p_interp) - 1])

    std_peak_heights = []
    for i_minimum in i_minima:
        i_left_maxima = i_maxima[i_maxima < i_minimum]
        i_right_maxima = i_maxima[i_maxima > i_minimum]

        left_height = 0
        if len(i_left_maxima) > 0:
            i_left_maximum = i_left_maxima.max()
            left_height = (
                interp_std.iloc[i_left_maximum] - interp_std.iloc[i_minimum]
            )

        right_height = 0
        if len(i_right_maxima) > 0:
            i_right_maximum = i_right_maxima.min()
            right_height = (
                interp_std.iloc[i_right_maximum] - interp_std.iloc[i_minimum]
            )

        std_peak_heights.append(left_height + right_height)

    # Find the local minimum surrounded by highest peaks.
    try:
        i_crossover = i_minima[np.argmax(std_peak_heights)]
    except ValueError as err:
        print(std_peak_heights, i_minima)
        print(interp_std.values)
        raise ValueError(err)

    # Left and right peak SD locations.
    if not any(i_maxima < i_crossover):
        p_left = p_interp[i_maxima[0]]
    else:
        p_left = p_interp[i_maxima[i_maxima < i_crossover].max()]
    if not any(i_crossover < i_maxima):
        p_right = p_interp[i_maxima[-1]]
    else:
        p_right = p_interp[i_maxima[i_crossover < i_maxima].min()]

    # Crossover is the error rate value for that point.
    p_crossover = p_interp[i_crossover]
    return p_crossover, p_left, p_right


def get_code_df(results_df: pd.DataFrame) -> pd.DataFrame:
    """DataFrame of all codes available.

    Parameters
    ----------
    results_df : pd.DataFrame
        Results table with columns 'code', 'n', 'k', 'd',
        plus possibly other columns.

    Returns
    -------
    code_df : pd.DataFrame
        DataFrame with only only ['code', 'n', 'k', 'd'] as columns,
        with no duplicates.
    """
    code_df = results_df[['code', 'n', 'k', 'd']].copy()
    code_df = code_df.drop_duplicates().reset_index(drop=True)
    code_df = code_df.sort_values(by='n').reset_index(drop=True)
    return code_df


def longest_sequence(arr, char):
    """Find longest continuous sequence of chars in an array.

    Parameters
    ----------
    arr : Iterable
        An array possibly containing `char`.
    char : Any
        We are looking for sequences of this char.

    Returns
    -------
    best_seq_start : int
        Where the longest sequence of `char` starts.
    best_seq_end : int
        Where the longest sequence of `char` ends.
    """
    curr_seq_start = 0
    curr_seq_stop = 0
    best_seq = (curr_seq_start, curr_seq_stop)
    for i in range(len(arr)):
        if arr[i] == char:
            curr_seq_stop += 1
            if curr_seq_stop - curr_seq_start > best_seq[1] - best_seq[0]:
                best_seq = (curr_seq_start, curr_seq_stop)
        else:
            curr_seq_start = i+1
            curr_seq_stop = i+1

    return best_seq


def get_p_th_nearest(df_filt: pd.DataFrame, p_est: str = 'p_est') -> float:
    """Estimate which p in the results is nearest to the threshold.

    This is very very rough heuristic by going along each value of the physical
    error rate p in the plots of p_est vs p for different code sizes and seeing
    when the order of the lines changes.
    The point where it starts to change is deemed p_th_nearest.
    This is super rough, so a more refined method such as finite-sized scaling
    will be required to make it more precise and put uncertainties around it.

    Parameters
    ----------
    df_filt : pd.DataFrame
        Results with columns: 'probability', 'code', `p_est`.
        The 'probability' column is the physical error rate p.
        The 'code' column is the code label.
        The `p_est` column is the logical error rate.
    p_est : str
        The column in the `df_filt` DataFrame that is to be used as the logical
        error rate to estimate the threshold.

    Returns
    -------
    p_th_nearest : float
        The value in the `probability` that is apparently the closes to the
        threshold.
    """
    code_df = get_code_df(df_filt)

    # Estimate the threshold by where the order of the lines change.
    p_est_df = pd.DataFrame({
        code: dict(df_filt[df_filt['code'] == code][[
            'probability', p_est
        ]].values)
        for code in code_df['code']
    })
    p_est_df = p_est_df.sort_index()

    try:
        i_order_change = np.diff(
            np.diff(
                np.argsort(p_est_df.values, axis=1)
            ).sum(axis=1)
        ).argmax()
        p_th_nearest = p_est_df.index[i_order_change]
    except ValueError:
        p_th_nearest = p_est_df.index[0]

    return p_th_nearest


def fit_function(x_data, *params):
    """Quadratic fit function for finite-size scaling. """
    p, d = x_data
    p_th, nu, A, B, C = params
    x = (p - p_th)*d**nu

    return A + B*x + C*x**2


def grad_fit_function(x_data, *params):
    p, d = x_data
    p_th, nu, A, B, C = params
    x = (p - p_th)*d**nu

    grad_p_th = - B * d**nu - 2*C*(p - p_th) * d**(2*nu)
    grad_nu = x * np.log(d) * (B + 2*C*x)
    grad_A = 1 * np.ones(grad_nu.shape)
    grad_B = x * np.ones(grad_nu.shape)
    grad_C = x**2 * np.ones(grad_nu.shape)

    jac = np.vstack([grad_p_th, grad_nu, grad_A, grad_B, grad_C]).T
    return jac


def get_fit_params(
    p_list: np.ndarray, d_list: np.ndarray, f_list: np.ndarray,
    params_0: Optional[Union[np.ndarray, List]] = None,
    ftol: float = 1e-5, maxfev: int = 2000
) -> np.ndarray:
    """Get fitting params.

    Parameters
    ----------
    p_list : np.ndarray
        List of physical error rates.
    d_list : np.ndarray
        List of code distances.
    f_list : np.ndarray
        List of logical error rates.
    params_0 : Optional[Union[np.ndarray, List]]
        Hint parameters for the optimizer about where to start minimizing cost
        function.
    ftol : float
        Tolerance for the optimizer.
    maxfev : int
        Maximum number of iterations for the optimizer.

    Returns
    -------
    params_opt : Tuple[float]
        The optimized parameters that fits the data best.
    """

    # Curve fitting inputs.
    x_data = np.array([
        p_list,
        d_list
    ])

    # Target outputs.
    y_data = f_list

    # Curve fit.
    bounds = [min(x_data[0]), max(x_data[0])]

    if params_0 is not None and not (
        bounds[0] <= params_0[0] and params_0[0] <= bounds[1]
    ):
        params_0[0] = (bounds[0] + bounds[1]) / 2

    # print("Bounds", bounds)
    with warnings.catch_warnings():
        warnings.simplefilter("ignore")
        params_opt, _ = curve_fit(
            fit_function, x_data, y_data,
            p0=params_0, ftol=ftol, maxfev=maxfev
        )

    return params_opt


def fit_fss_params(
    df_filt: pd.DataFrame,
    p_left_val: float,
    p_right_val: float,
<<<<<<< HEAD
    p_nearest: float = None,
=======
    p_nearest: Optional[float] = None,
>>>>>>> bc365719
    n_bs: int = 100,
    ftol_est: float = 1e-5,
    ftol_std: float = 1e-5,
    maxfev: int = 2000,
    p_est: str = 'p_est',
    n_trials_label: str = 'n_trials',
    n_fail_label: str = 'n_fail',
    resample_points: bool = True,
) -> Tuple[np.ndarray, np.ndarray, pd.DataFrame]:
    """Get optimized parameters and data table tweaked with heuristics.

    Parameters
    ----------
    df_filt : pd.DataFrame
<<<<<<< HEAD
        Results with columns: 'probability', 'code', `p_est`, 'n_trials',
=======
        Results with columns: 'probability', 'code', `p_est`, `n_trials_label`,
>>>>>>> bc365719
        `n_fail_label`.
        The 'probability' column is the physical error rate p.
        The 'code' column is the code label.
        The `p_est` column is the logical error rate.
    p_left_val : float
        The left left value of 'probability' to truncate.
    p_right_val : float
        The left right value of 'probability' to truncate.
    p_nearest : float
        The nearest value of 'probability' to what was previously roughly
        estimated to be the threshold.
    n_bs : int
        The number of bootstrap samples to take.
    ftol_est : float
        Tolerance for the best fit.
    ftol_std : float
        Tolerance for the bootstrapped fits.
    maxfev : int
        Maximum iterations for curve fitting optimizer.
    p_est : str
        Label for the logical error rate to use.
<<<<<<< HEAD
    n_fail_label : str
        Label for the number of logical fails to use.
=======
    n_trials_label : str
        Column label to use for the number of trials.
    n_fail_label : str
        Column label to use for the number of logical fails.
>>>>>>> bc365719

    Returns
    -------
    params_opt : np.ndarray
        Array of optimized parameters
    params_bs : np.ndarray
        Array with each row being arrays of optimized parameters for each
        bootstrap resample.
    df_trunc : pd.DataFrame
        The truncated DataFrame used for performing the curve fitting.
    """

    # Truncate error probability between values.
    df_trunc = df_filt[
        (p_left_val <= df_filt['probability'])
        & (df_filt['probability'] <= p_right_val)
    ].copy()
    df_trunc = df_trunc.dropna(subset=[p_est])

    d_list = df_trunc['d'].values
    p_list = df_trunc['probability'].values
    f_list = df_trunc[p_est].values

    # Initial parameters to optimize.
    f_0 = df_trunc[df_trunc['probability'] == p_nearest][p_est].mean()
    if pd.isna(f_0):
        f_0 = df_trunc[p_est].mean()
    params_0 = [p_nearest, 2, f_0, 1, 1]

    try:
        params_opt = get_fit_params(
            p_list, d_list, f_list, params_0=params_0, ftol=ftol_est,
            maxfev=maxfev
        )
    except (RuntimeError, TypeError) as err:
        print('fitting failed')
        print(err)
        params_opt = np.array([np.nan]*5)

    df_trunc['rescaled_p'] = rescale_prob([p_list, d_list], *params_opt)

    # Bootstrap resampling parameters.
    rng = np.random.default_rng(0)
    params_bs_list = []
    for i_bs in range(n_bs):

        # Sample from Beta distribution over error bar for each data point.
        f_list_bs = []
        for i in range(df_trunc.shape[0]):
<<<<<<< HEAD
            n_trials = int(df_trunc['n_trials'].iloc[i])
=======
            n_trials = int(df_trunc[n_trials_label].iloc[i])
>>>>>>> bc365719
            n_fail = int(df_trunc[n_fail_label].iloc[i])

            # Posterior distribution starting from uniform prior.
            f_list_bs.append(
<<<<<<< HEAD
                rng.beta(n_trials - n_fail + 1, n_fail + 1)
=======
                rng.beta(n_fail + 1, n_trials - n_fail + 1)
>>>>>>> bc365719
            )
        f_bs = np.array(f_list_bs)

        # Resample over set of all data points if told to do so.
        if resample_points:
            resample_index = np.sort(rng.choice(
                np.arange(len(p_list), dtype=int), size=len(p_list)
            ))

        # Otherwise don't do it.
        else:
            resample_index = np.arange(len(p_list), dtype=int)

        try:
            params_bs_list.append(
                get_fit_params(
                    p_list[resample_index],
                    d_list[resample_index],
                    f_bs[resample_index],
                    params_0=params_opt, ftol=ftol_std,
                    maxfev=maxfev
                )
            )
        except (RuntimeError, TypeError):
            params_bs_list.append(np.array([np.nan]*5))
    params_bs = np.array(params_bs_list)

    # If less than 50% of rows has nan, then remove the NaN rows.
    if pd.isna(params_bs).any(axis=1).mean() < 0.5:
        params_bs = params_bs[~np.isnan(params_bs).any(axis=1)]

<<<<<<< HEAD
=======
    # mean_params_bs = params_bs.mean(axis=0).round(2)
    # rel_diff = np.abs(params_opt - mean_params_bs)/np.abs(params_opt)
    # assert np.all(rel_diff < 0.5)
>>>>>>> bc365719
    return params_opt, params_bs, df_trunc


def get_bias_ratios(noise_direction):
    """Get the bias ratios in each direction given the noise direction.

    Parameters
    ----------
    noise_direction : (float, float, float)
        The (r_x, r_y, r_z) parameters of the Pauli channel.

    Returns
    -------
    eta_x : float
        The X bias ratio.
    eta_y : float
        The Y bias ratio.
    eta_z : float
        The Z bias ratio.
    """
    r_x, r_y, r_z = noise_direction

    if r_y + r_z != 0:
        eta_x = r_x / (r_y + r_z)
    else:
        eta_x = np.inf

    if r_x + r_z != 0:
        eta_y = r_y / (r_x + r_z)
    else:
        eta_y = np.inf

    if r_x + r_y != 0:
        eta_z = r_z / (r_x + r_y)
    else:
        eta_z = np.inf

    return eta_x, eta_y, eta_z


def deduce_noise_direction(error_model: str) -> Tuple[float, float, float]:
    """Deduce the noise direction given the error model label.

    Parameters
    ----------
    error_model : str
        Label of the error model.

    Returns
    -------
    r_x : float
        The component in the Pauli X direction.
    r_y : float
        The component in the Pauli Y direction.
    r_z : float
        The component in the Pauli Z direction.
    """
    direction = (0.0, 0.0, 0.0)
    match = re.search(r'Pauli X([\d\.]+)Y([\d\.]+)Z([\d\.]+)', error_model)
    if match:
        direction = (
            float(match.group(1)), float(match.group(2)), float(match.group(3))
        )
    return direction


def get_error_model_df(results_df):
    """Get DataFrame error models and noise parameters.

    Parameters
    ----------
    results_df : pd.DataFrame
        Results with columns 'error_model'

    Returns
    -------
    error_model_df : pd.DataFrame
        DataFrame with columns:
        'code_family', 'error_model', 'decoder',
        'noise_direction',
        'r_x', 'r_y', 'r_z',
        'eta_x', 'eta_y', 'eta_z'
    """
    if 'noise_direction' not in results_df.columns:
        results_df['noise_direction'] = results_df['error_model'].apply(
            deduce_noise_direction
        )
    error_model_df = results_df[[
        'code_family', 'error_model_family', 'error_model', 'decoder', 'bias'
    ]].drop_duplicates()
    error_model_df['noise_direction'] = error_model_df['error_model'].apply(
        deduce_noise_direction
    )
    error_model_df = error_model_df.sort_values(by='noise_direction')

    r_xyz = pd.DataFrame(
        error_model_df['noise_direction'].tolist(),
        index=error_model_df.index,
        columns=['r_x', 'r_y', 'r_z']
    )

    error_model_df = pd.concat([
        error_model_df, r_xyz
    ], axis=1)

    error_model_df['eta_x'] = error_model_df['r_x']/(
        error_model_df['r_y'] + error_model_df['r_z']
    )
    error_model_df['eta_y'] = error_model_df['r_y']/(
        error_model_df['r_x'] + error_model_df['r_z']
    )
    error_model_df['eta_z'] = error_model_df['r_z']/(
        error_model_df['r_x'] + error_model_df['r_y']
    )
    return error_model_df


def get_thresholds_df(
    results_df: pd.DataFrame,
    ftol_est: float = 1e-5,
    ftol_std: float = 1e-5,
    maxfev: int = 2000,
    logical_type: str = 'total',
    n_fail_label: str = 'n_fail',
):
    """Extract thresholds from table of results using heuristics.

    Parameters
    ----------
    results_df : pd.DataFrame
        The results for each (code, error_model, decoder).
        Should have at least the columns:
        'code', 'error_model', 'decoder', 'n', 'k', 'd',
        'n_fail', 'n_trials'.
        If the `logical_type` keyword argument is given,
        then then either 'p_0_est' and 'p_est_word' should be columns too.
    ftol_est : float
        Tolerance for the best fit.
    ftol_std : float
        Tolerance for the bootstrap fits.
    maxfev : int
        Maximum number of iterations for the curve fitting.
    logical_type : str
        Pick from 'total', 'single', or 'word',
        which will take `p_est` to be 'p_est', 'p_0_est', 'p_est_word'
        respectively.
        This is used to adjust which error rate is used as 'the' logical error
        rate for purposes of extracting thresholds with finite-size scaling.
    n_fail_label : str
        The column that is 'n_fail'.
    """

    # Initialize with unique error models and their parameters.
    thresholds_df = get_error_model_df(results_df)

    # Intialize the lists.
    p_th_sd = []
    p_th_nearest = []
    p_left = []
    p_right = []
    fss_params = []
    p_th_fss = []
    p_th_fss_left = []
    p_th_fss_right = []
    p_th_fss_se = []
    df_trunc_list = []
    params_bs_list = []

    p_est = 'p_est'
    if logical_type == 'single':
        p_est = 'p_0_est'
    elif logical_type == 'word':
        p_est = 'p_est_word'

    parameter_sets = thresholds_df[[
        'code_family', 'error_model', 'decoder'
    ]].values
    for code_family, error_model, decoder in parameter_sets:
        df_filt = results_df[
            (results_df['code_family'] == code_family)
            & (results_df['error_model'] == error_model)
            & (results_df['decoder'] == decoder)
        ]

        # Find nearest value where crossover changes.
        p_th_nearest_val = get_p_th_nearest(df_filt, p_est=p_est)
        p_th_nearest.append(p_th_nearest_val)

        # More refined crossover using standard deviation heuristic.
        p_th_sd_val, p_left_val, p_right_val = get_p_th_sd_interp(
            df_filt, p_nearest=p_th_nearest_val, p_est=p_est
        )
        p_th_sd.append(p_th_sd_val)

        # Left and right bounds to truncate.
        p_left.append(p_left_val)
        p_right.append(p_right_val)

        # Finite-size scaling fitting.
        params_opt, params_bs, df_trunc = fit_fss_params(
            df_filt, p_left_val, p_right_val, p_th_nearest_val,
            ftol_est=ftol_est, ftol_std=ftol_std, maxfev=maxfev,
            p_est=p_est, n_fail_label=n_fail_label,
        )
        fss_params.append(params_opt)

        # 1-sigma error bar bounds.
        p_th_fss_left.append(np.quantile(params_bs[:, 0], 0.16))
        p_th_fss_right.append(np.quantile(params_bs[:, 0], 0.84))

        # Standard error.
        p_th_fss_se.append(params_bs[:, 0].std())

        # Use the median as the estimator.
        p_th_fss.append(np.median(params_bs[:, 0]))

        # Trucated data.
        df_trunc_list.append(df_trunc)

        # Bootstrap parameters sample list.
        params_bs_list.append(params_bs)

    thresholds_df['p_th_sd'] = p_th_sd
    thresholds_df['p_th_nearest'] = p_th_nearest
    thresholds_df['p_left'] = p_left
    thresholds_df['p_right'] = p_right
    # thresholds_df['p_th_fss'] = np.array(fss_params)[:, 0]
    thresholds_df['p_th_fss'] = p_th_fss
    thresholds_df['p_th_fss_left'] = p_th_fss_left
    thresholds_df['p_th_fss_right'] = p_th_fss_right

    thresholds_df['p_th_fss_se'] = p_th_fss_se
    thresholds_df['fss_params'] = list(map(tuple, fss_params))

    trunc_results_df = pd.concat(df_trunc_list, axis=0)
    return thresholds_df, trunc_results_df, params_bs_list


def export_summary_table_latex(
    bias_direction, deformed, summary_df_part, table_dir=None
):
    latex_lines = (
        summary_df_part.drop('Bias', axis=1)
        .to_latex(index=False, escape=False).split('\n')
    )
    if latex_lines[-1] == '':
        latex_lines.pop(-1)
    latex_lines.append(
        r'\caption{Thresholds for $%s$ bias in %s 3D toric code.}%%' % (
            bias_direction.upper(),
            {True: 'deformed', False: 'undeformed'}[deformed]
        )
    )
    table_name = 'thresh%s%s' % (
        bias_direction,
        {True: 'deformed', False: 'undeformed'}[deformed]
    )
    latex_lines.append(
        r'\label{tab:%s}' % table_name
    )
    latex_str = '\n'.join(latex_lines)
    if table_dir is not None:
        table_tex = os.path.join(table_dir, f'{table_name}.tex')
        with open(table_tex, 'w') as f:
            f.write(latex_str)
    return latex_str


def export_summary_tables(thresholds_df, table_dir=None, verbose=True):
    summary_df_list = []
    summary_df_latex = []
    for bias_direction, deformed in product(
        ['x', 'y', 'z'], [True, False]
    ):
        eta_key = f'eta_{bias_direction}'
        deform_filter = thresholds_df['error_model'].str.contains('Deformed')
        if not deformed:
            deform_filter = ~deform_filter
        summary_df_part = thresholds_df[
            deform_filter
            & (thresholds_df[eta_key] >= 0.5)
        ].sort_values(by=eta_key).copy()
        summary_df_part['Bias'] = r'$%s$' % bias_direction.upper()
        summary_df_part[eta_key] = summary_df_part[eta_key].map(
            '{:.1f}'.format
        ).replace('inf', r'$\infty$', regex=False)
        # str.replace('inf', r'$\infty$', regex=False)
        summary_df_part['p_th_latex'] = summary_df_part[[
            'p_th_fss', 'p_th_fss_se'
        ]].apply(
            lambda x: fmt_uncertainty(x[0]*100, x[1]*100, unit=r'\%'), axis=1
        )
        summary_df_part = summary_df_part[[
            'Bias', eta_key, 'r_x', 'r_y', 'r_z', 'p_th_latex',
        ]]
        for k in ['r_x', 'r_y', 'r_z']:
            summary_df_part[k] = summary_df_part[k].round(4)
        summary_df_part.columns = [
            'Bias', r'$\eta$', r'$r_X$', r'$r_Y$', r'$r_Z$',
            r'$p_{\mathrm{th}}$ ($\%$)'
        ]
        summary_df_list.append(summary_df_part)
        summary_df_latex.append(
            export_summary_table_latex(
                bias_direction, deformed,
                summary_df_part, table_dir=table_dir
            )
        )
        if verbose:
            print(summary_df_latex[-1])
    return summary_df_list, summary_df_latex


def subthreshold_scaling(results_df, chosen_probabilities=None):
    """Do subthreshold scaling analysis.

    This was a legacy method where we tried many different fitting ansatzs.
    """
    if chosen_probabilities is None:
        chosen_probabilities = np.sort(results_df['probability'].unique())
    sts_properties = []
    for probability in chosen_probabilities:
        df_filt = results_df[
            np.isclose(results_df['probability'], probability)
        ].copy()
        df_filt['d'] = df_filt['size'].apply(lambda x: min(x))
        df_filt = df_filt[df_filt['d'] > 2]

        d_values = df_filt['d'].values
        p_est_values = df_filt['p_est'].values
        p_se_values = df_filt['p_se'].values
        log_p_est_values = np.log(p_est_values)
        log_p_se_values = p_se_values/p_est_values
        w = 1/log_p_se_values

        # Fit to linear ansatz log(p_est) = c_0 + c_1*d
        linear_coefficients = polyfit(
            d_values, log_p_est_values,
            deg=1,
            w=w
        )

        # Fit to quadratic ansatz log(p_est) = c_0 + c_2*d**2
        # fit_coefficients, _, _, _ = np.linalg.lstsq(
        #     np.vstack([w*np.ones_like(d_values), w*d_values**2]).T,
        #     log_p_est_values*w,
        #     rcond=None
        # )
        # quadratic_coefficients = np.array([
        #     fit_coefficients[0],
        #     0.0,
        #     fit_coefficients[1]
        # ])

        # Fit to ansatz log(p_est) = c_0 + c_1*d + c_2*d**2
        quadratic_coefficients = polyfit(
            d_values, log_p_est_values,
            deg=2,
            w=w
        )

        # Fit to ansatz log(p_est) = c_0 + c_3*d**3
        cubic_coefficients = polyfit(
            d_values, log_p_est_values,
            deg=3,
            w=w
        )

        # The slope of the linear fit.
        linear_fit_gradient = linear_coefficients[-1]
        sts_properties.append({
            'probability': probability,
            'd': d_values,
            'p_est': p_est_values,
            'p_se': p_se_values,
            'linear_coefficients': linear_coefficients,
            'quadratic_coefficients': quadratic_coefficients,
            'cubic_coefficients': cubic_coefficients,
            'linear_fit_gradient': linear_fit_gradient,
            'log_p_on_1_minus_p': np.log(probability/(1 - probability)),
        })

    gradient_coefficients = polyfit(
        [props['log_p_on_1_minus_p'] for props in sts_properties],
        [props['linear_fit_gradient'] for props in sts_properties],
        1
    )

    return sts_properties, gradient_coefficients


def fit_subthreshold_scaling_cubic(results_df, order=3, ansatz='poly'):
    """Get fit parameters for subthreshold scaling ansatz."""
    log_p_L = np.log(results_df['p_est'].values)
    log_p = np.log(results_df['probability'].values)
    L = results_df['size'].apply(lambda x: min(x))

    if ansatz == 'free_power':
        params_0 = [max(log_p_L), max(log_p), 1, 1]
    elif ansatz == 'simple':
        params_0 = [max(log_p_L), max(log_p), 1]
    else:
        params_0 = tuple(
            [max(log_p_L), max(log_p)] + np.ones(order + 1).tolist()
        )

    x_data = np.array([log_p, L])
    y_data = log_p_L
    maxfev: int = 2000
    ftol: float = 1e-5

    subthreshold_fit_function = get_subthreshold_fit_function(
        order=order, ansatz=ansatz
    )

    params_opt, _ = curve_fit(
        subthreshold_fit_function, x_data, y_data,
        p0=params_0, ftol=ftol, maxfev=maxfev
    )
    y_fit = subthreshold_fit_function(x_data, *params_opt)
    return y_fit, y_data, params_opt


def get_subthreshold_fit_function(order=3, ansatz='poly'):

    def free_power_sts_fit_function(x_data, *params):
        """Subthreshold scaling ansatz fit function log_p_L(log_p, L)."""
        log_p, L = x_data
        log_p_L_th, log_p_th = params[:2]
        const, power = params[2:]

        # Z-distance of code, weight of lowest-weight Z-only logical operator.
        d = const*L**power

        # The log of the logical error rate according to the ansatz.
        log_p_L = log_p_L_th + (d + 1)/2*(log_p - log_p_th)
        return log_p_L

    def simple_sts_fit_function(x_data, *params):
        """Subthreshold scaling ansatz fit function log_p_L(log_p, L)."""
        log_p, L = x_data
        log_p_L_th, log_p_th = params[:2]
        const = params[2]

        # Z-distance of code, weight of lowest-weight Z-only logical operator.
        d = const*L**order

        # The log of the logical error rate according to the ansatz.
        log_p_L = log_p_L_th + (d + 1)/2*(log_p - log_p_th)
        return log_p_L

    def sts_fit_function(x_data, *params):
        """Subthreshold scaling ansatz fit function log_p_L(log_p, L)."""
        log_p, L = x_data
        log_p_L_th, log_p_th = params[:2]
        d_coefficients = np.array(params[2:])

        # Z-distance of code, weight of lowest-weight Z-only logical operator.
        d = d_coefficients.dot([L**n for n in range(order + 1)])

        # The log of the logical error rate according to the ansatz.
        log_p_L = log_p_L_th + (d + 1)/2*(log_p - log_p_th)
        return log_p_L

    if ansatz == 'free_power':
        return free_power_sts_fit_function
    elif ansatz == 'simple':
        return simple_sts_fit_function
    else:
        return sts_fit_function


def read_entry(
    data: Union[List, Dict], results_file: Optional[str] = None
) -> List[Dict]:
    """List of entries from data in list or dict format.

    Returns an empty list if it is not a valid results dict.

    Parameters
    ----------
    data : Union[List, Dict]
        The data that is parsed raw from a results file.
    results_path : str
        The path to the results directory or .zip file.

    Returns
    -------
    entries : List[Dict]
        The list of entries, each of which corresponds to a results file.
    """
    entries = []
    if isinstance(data, list):
        for sub_data in data:
            entries += read_entry(sub_data, results_file=results_file)

    elif isinstance(data, dict):

        # If requires keys are not there, return empty list.
        if 'inputs' not in data or 'results' not in data:
            return []

        # Add the inputs.
        entry = data['inputs']
        entry['size'] = tuple(entry['size'])

        # Add the results, converting to np arrays where possible.
        entry.update(data['results'])
        for key in ['codespace', 'success']:
            if key in entry:
                entry[key] = np.array(entry[key], dtype=bool)
        entry['effective_error'] = np.array(
            entry['effective_error'], dtype=np.uint8
        )

        # Record the path of the results file if given.
        if results_file:
            entry['results_file'] = results_file

        # Count the number of samples
        entry['n_trials'] = len(entry['effective_error'])

        # Deal with legacy names for things.
        if 'n_k_d' in entry:
            n_k_d = entry.pop('n_k_d')
            entry['n'], entry['k'], entry['d'] = n_k_d
        if 'error_probability' in entry:
            entry['probability'] = entry.pop('error_probability')

        entries.append(entry)
    return entries


def deduce_bias(
    error_model: str, rtol: float = 0.1,
    results_path: Optional[str] = None
) -> Union[str, float, int]:
    """Deduce the eta ratio from the noise model label.

    Parameters
    ----------
    noise_model : str
        The noise model.
    rtol : float
        Relative tolearnce to consider rounding eta value to int.

    Returns
    -------
    eta : Union[str, float, int]
        The eta value. If it's infinite then the string 'inf' is returned.
    """
    eta: Union[str, float, int] = 0

    # Infer the bias from the file path if possible.
    file_path_match = None
    if results_path:
        file_path_match = re.search(r'bias-([\d\.]+|inf)-', results_path)

    if file_path_match:
        if file_path_match.group(1) == 'inf':
            eta = 'inf'
        else:
            eta = float(file_path_match.group(1))
            if np.isclose(eta % 1, 0):
                eta = int(np.round(eta))
        return eta

    # Commonly occuring eta values to snap to.
    common_eta_values = [0.5, 3, 10, 30, 100, 300, 1000]
    error_model_match = re.search(
        r'Pauli X([\d\.]+)Y([\d\.]+)Z([\d\.]+)', error_model
    )
    if error_model_match:
        direction = np.array([
            float(error_model_match.group(i))
            for i in [1, 2, 3]
        ])
        r_max = np.max(direction)
        if r_max == 1:
            eta = 'inf'
        else:
            eta_f: float = r_max/(1 - r_max)
            common_matches = np.isclose(eta_f, common_eta_values, rtol=rtol)
            if any(common_matches):
<<<<<<< HEAD
                eta_f = common_eta_values[
                    int(np.argwhere(common_matches).flat[0])
                ]
=======
                eta_f = common_eta_values[np.argwhere(common_matches).flat[0]]
>>>>>>> bc365719
            elif np.isclose(eta_f, np.round(eta_f), rtol=rtol):
                eta_f = int(np.round(eta_f))
            else:
                eta_f = np.round(eta_f, 3)
            eta = eta_f
    return eta


def fill_between_values(old_values, n_target, digits=3):
    """List of n_target values filled between the given old values.

    Used for suggesting data points to use when missing data,
    where we want to reuse the old values as much as possible.

    Parameters
    ----------
    old_values : list
        Old values with len < n_target
    n_target : int
        The target number of values

    Returns
    -------
    new_values : list
        List of length at least n_target with old_values reused as much as
        possible.
    """

    if len(old_values) >= n_target:
        new_values = list(old_values)

    else:

        # Equally spaced values.
        linspace_values = np.linspace(
            min(old_values), max(old_values), n_target
        ).round(digits).tolist()

        # Add the old values one by one, removing closest linspace value.
        new_values = []
        for old_value in old_values:
            nearest_linspace_value = find_nearest(linspace_values, old_value)
            linspace_values.remove(nearest_linspace_value)
            new_values.append(old_value)

        # Add the remaining linspace values not yet removed.
        new_values += linspace_values
        new_values.sort()

    return new_values<|MERGE_RESOLUTION|>--- conflicted
+++ resolved
@@ -22,16 +22,6 @@
 from scipy.interpolate import interp1d
 from scipy.optimize import curve_fit
 from scipy.signal import argrelextrema
-<<<<<<< HEAD
-from .config import SLURM_DIR, SHORT_NAMES
-from .simulation import read_input_json, BatchSimulation
-from .utils import (
-    fmt_uncertainty, NumpyEncoder, identity, find_nearest,
-    get_direction_from_bias_ratio, rescale_prob
-)
-from .bpauli import int_to_bvector, bvector_to_pauli_string
-from .plots._threshold import plot_data_collapse, draw_tick_symbol
-=======
 from .config import SLURM_DIR, SHORT_NAMES, LONG_NAMES
 from .simulation import read_input_json, BatchSimulation
 from .utils import (
@@ -41,7 +31,6 @@
 from .bpauli import int_to_bvector, bvector_to_pauli_string
 from .plots._threshold import plot_data_collapse, draw_tick_symbol
 from .plots._hashing_bound import get_hashing_bound
->>>>>>> bc365719
 
 Numerical = Union[Iterable, float, int]
 
@@ -50,11 +39,7 @@
     """Analysis on large collections of results files.
 
     This is the preferred method because it does not require reading the input
-<<<<<<< HEAD
     files since the input parameters are saved to the results files anyway.
-=======
-    files since the input parameters are saved to the results files anwyay.
->>>>>>> bc365719
     It also does not create Simulation objects for every data point, which
     could be slow.
 
@@ -63,16 +48,10 @@
     results : Union[str, List[str]]
         Path to directory or .zip containing .json.gz or .json results.
         Can also accept list of paths.
-<<<<<<< HEAD
-    overrides : Optional[str]
-        Path to json file that gives specifications on what to override,
-        for instance when to truncate.
-=======
     overrides : Optional[Union[str, dict]]
         Path to json file that gives specifications on what to override,
         for instance when to truncate.
         Can also be a dictionary with the same contents as a json file.
->>>>>>> bc365719
         As well as replacements values for known analytical threshold values.
         See `scripts/overrides.json` for an example.
     verbose : bool
@@ -84,14 +63,11 @@
         Results for each set of (code, error model and decoder).
     thresholds : pd.DataFrame
         Thresholds for each (code family, error_model and decoder).
-<<<<<<< HEAD
-=======
     trunc_results : pd.DataFrames
         Truncated results that were used for threshold calculation.
     sectors : Dict[str, Any]
         Dict containing thresholds and trunc_results DataFrames for each
         sector.
->>>>>>> bc365719
     """
 
     # List of paths where results are to be analyzed.
@@ -117,11 +93,6 @@
         'size', 'code', 'n', 'k', 'd', 'error_model', 'decoder',
         'probability'
     ]
-<<<<<<< HEAD
-    FAMILY_KEYS: List[str] = [
-        'decoder', 'code_family', 'error_model_family', 'bias'
-    ]
-=======
 
     # Set of parameters that identifies a family for the threshold vs bias
     # plot.
@@ -137,16 +108,12 @@
     # Set of parameter keys that identify a simulation,
     # which is visualized as a point with error bars in the logical vs physical
     # error rate crossing plots to extract thresholds from.
->>>>>>> bc365719
     POINT_KEYS: List[str] = [
         'code', 'error_model', 'decoder', 'probability'
     ]
 
-<<<<<<< HEAD
-=======
     SECTOR_KEYS: List[str] = ['total', 'X', 'Z']
 
->>>>>>> bc365719
     # Quality targets that are to be met.
     targets: Dict[str, Any] = {
         'n_probability': 8,
@@ -157,11 +124,7 @@
     overrides_spec: Dict
 
     # Processed manual overrides.
-<<<<<<< HEAD
-    overrides: Dict[Tuple, Any]
-=======
     overrides: Dict[str, Dict[Tuple, Any]]
->>>>>>> bc365719
 
     # Manual values to be replace parsed from the overrides json file.
     replaces: Dict[Tuple, Any]
@@ -173,18 +136,12 @@
     # appended to thresholds DataFrame in the end.
     extra_thresholds: List[Dict]
 
-<<<<<<< HEAD
-    def __init__(
-        self, results: Union[str, List[str]] = [], verbose: bool = True,
-        overrides: Optional[str] = None
-=======
     # Threshold data for each sector ('total', 'X', 'Z').
     sectors: Dict[str, Any]
 
     def __init__(
         self, results: Union[str, List[str]] = [], verbose: bool = True,
         overrides: Optional[Union[str, dict]] = None
->>>>>>> bc365719
     ):
         self.results_paths = []
         if isinstance(results, list):
@@ -194,13 +151,6 @@
 
         self.overrides_spec = dict()
         if overrides:
-<<<<<<< HEAD
-            self.use_overrides(overrides)
-
-        # Manual specifications are intialized as empty until apply_overrides
-        # is called after results are aggregated.
-        self.overrides = dict()
-=======
             if isinstance(overrides, str):
                 with open(overrides) as f:
                     self.overrides_spec = json.load(f)
@@ -210,17 +160,10 @@
         # Manual specifications are intialized as empty until apply_overrides
         # is called after results are aggregated.
         self.overrides = {sector: dict() for sector in self.SECTOR_KEYS}
->>>>>>> bc365719
         self.replaces = dict()
         self.skips = []
         self.extra_thresholds = []
 
-<<<<<<< HEAD
-    def use_overrides(self, overrides_json):
-        """Use override specifications stored in json file."""
-        with open(overrides_json) as f:
-            self.overrides_spec = json.load(f)
-=======
         self.sectors = dict()
 
     def _load_results_df(self, data: dict) -> pd.DataFrame:
@@ -273,7 +216,6 @@
         }
         with gzip.open(path, 'wb') as gz:
             gz.write(json.dumps(data, cls=NumpyEncoder).encode('utf-8'))
->>>>>>> bc365719
 
     def apply_overrides(self):
         """Read manual overrides from .json file."""
@@ -287,11 +229,7 @@
         data = self.overrides_spec
         if 'overrides' in data and isinstance(data['overrides'], list):
 
-<<<<<<< HEAD
-            self.overrides = dict()
-=======
             self.overrides = {sector: dict() for sector in self.SECTOR_KEYS}
->>>>>>> bc365719
             self.replaces = dict()
             self.skips = []
             self.extra_thresholds = []
@@ -314,16 +252,11 @@
                     ]].drop_duplicates().values
                     for triple in parameter_sets:
                         if 'truncate' in override:
-<<<<<<< HEAD
-                            self.overrides[tuple(triple)] = \
-                                    override['truncate']
-=======
                             sector_key = 'total'
                             if 'sector' in override:
                                 sector_key = override['sector']
                             self.overrides[sector_key][tuple(triple)] = \
                                 override['truncate']
->>>>>>> bc365719
                             overrides_used[i_override] = True
                         if 'replace' in override:
                             self.replaces[tuple(triple)] = override['replace']
@@ -360,8 +293,6 @@
                         self.log(f'... and {unused_overrides - 3} more')
                         break
 
-<<<<<<< HEAD
-=======
             # Apply total sector truncations to X and Z  as well if not given
             # explicitly already.
             for triple in self.overrides['total'].keys():
@@ -371,7 +302,6 @@
                             self.overrides['total'][triple]
                         )
 
->>>>>>> bc365719
     def log(self, message: str):
         """Display a message, if the verbose attribute is True.
 
@@ -381,11 +311,7 @@
             Message to be displayed.
         """
         if self.verbose:
-<<<<<<< HEAD
-            print(message)
-=======
             print(message, flush=True)
->>>>>>> bc365719
 
     def analyze(self, progress: Optional[Callable] = identity):
         """Perform the full analysis.
@@ -403,14 +329,9 @@
         self.calculate_total_error_rates()
         self.calculate_word_error_rates()
         self.calculate_single_qubit_error_rates()
-<<<<<<< HEAD
-        self.calculate_thresholds()
-        self.calculate_sector_thresholds()
-=======
         self.calculate_thresholds(sector=None)
         self.calculate_sector_thresholds()
         self.use_min_thresholds()
->>>>>>> bc365719
 
     def find_files(self):
         """Find where the results files are."""
@@ -527,13 +448,9 @@
         ], axis=1).reset_index()
 
         # Count the number of fails, later used for error bars.
-<<<<<<< HEAD
-        self.results['n_fail'] = self.results['success'].apply(sum)
-=======
         self.results['n_fail'] = (
             self.results['n_trials'] - self.results['success'].apply(sum)
         )
->>>>>>> bc365719
 
         # Classify codes by code family for threshold analysis.
         self.results['code_family'] = self.results['code'].apply(
@@ -617,11 +534,6 @@
         ftol_std: float = 1e-5,
         maxfev: int = 2000,
         p_est: str = 'p_est',
-<<<<<<< HEAD
-        n_fail_label: str = 'n_fail',
-    ):
-        """Extract thresholds from table of results using heuristics.
-=======
         n_trials_label: str = 'n_trials',
         n_fail_label: str = 'n_fail',
         sector: Optional[str] = None,
@@ -632,7 +544,6 @@
         If sector is None, then the total logical error rate is used to
         calculate the thresholds and the threshold information is saved to the
         `sectors['total']` part.
->>>>>>> bc365719
 
         Parameters
         ----------
@@ -658,15 +569,11 @@
             scaling.
         n_fail_label : str
             The column that is 'n_fail'.
-<<<<<<< HEAD
-        """
-=======
         sector : Optional[str]
             The Pauli sector use to calculate the threshold for.
             Will use overall error if None given.
         """
         sector = 'total' if sector is None else sector
->>>>>>> bc365719
 
         results_df = self.results
 
@@ -737,11 +644,7 @@
             entry['p_th_nearest'] = get_p_th_nearest(df_filt, p_est=p_est)
 
             # Using the manual override to get truncation limits.
-<<<<<<< HEAD
-            if param_set in self.overrides:
-=======
             if param_set in self.overrides[sector]:
->>>>>>> bc365719
 
                 # Initialize to max limits and reuse crossover.
                 entry.update({
@@ -751,33 +654,15 @@
                 })
 
                 # Use the overrides to refine limits if available.
-<<<<<<< HEAD
-                if 'probability' in self.overrides[param_set].keys():
-                    tolerance = 1e-9
-                    p_trunc = self.overrides[param_set]['probability']
-=======
                 if 'probability' in self.overrides[sector][param_set]:
                     tolerance = 1e-9
                     p_trunc = self.overrides[sector][param_set]['probability']
->>>>>>> bc365719
                     if 'min' in p_trunc and p_trunc['min'] is not None:
                         entry['p_left'] = p_trunc['min'] - tolerance
                     if 'max' in p_trunc and p_trunc['max'] is not None:
                         entry['p_right'] = p_trunc['max'] + tolerance
 
                 # Truncate the sizes if told to do so.
-<<<<<<< HEAD
-                if 'd' in self.overrides[param_set].keys():
-                    if 'min' in self.overrides[param_set]['d']:
-                        df_filt = df_filt[
-                            df_filt['d']
-                            >= self.overrides[param_set]['d']['min']
-                        ]
-                    if 'max' in self.overrides[param_set]['d']:
-                        df_filt = df_filt[
-                            df_filt['d']
-                            <= self.overrides[param_set]['d']['max']
-=======
                 if 'd' in self.overrides[sector][param_set].keys():
                     if 'min' in self.overrides[sector][param_set]['d']:
                         df_filt = df_filt[
@@ -788,7 +673,6 @@
                         df_filt = df_filt[
                             df_filt['d']
                             <= self.overrides[sector][param_set]['d']['max']
->>>>>>> bc365719
                         ]
 
                 # Just use the crossover point if it's in between the limits.
@@ -817,12 +701,8 @@
                     df_filt, entry['p_left'], entry['p_right'],
                     entry['p_th_nearest'],
                     ftol_est=ftol_est, ftol_std=ftol_std, maxfev=maxfev,
-<<<<<<< HEAD
-                    p_est=p_est, n_fail_label=n_fail_label,
-=======
                     p_est=p_est, n_trials_label=n_trials_label,
                     n_fail_label=n_fail_label,
->>>>>>> bc365719
                 )
                 df_trunc_list.append(df_trunc)
 
@@ -838,8 +718,6 @@
                     'p_th_fss_se': params_bs[:, 0].std(),
                 })
 
-<<<<<<< HEAD
-=======
                 # Record whether the fit was found or it was bad.
                 fit_status = self.get_fit_status(entry)
                 entry.update({
@@ -847,7 +725,6 @@
                     'fit_found': fit_status == 'success',
                 })
 
->>>>>>> bc365719
             entries.append(entry)
 
         thresholds = pd.DataFrame(entries)
@@ -862,12 +739,6 @@
 
         trunc_results = pd.concat(df_trunc_list, axis=0)
 
-<<<<<<< HEAD
-        self.thresholds = thresholds
-        self.trunc_results = trunc_results
-
-    # TODO: implement this properly.
-=======
         # Save data to sectors attribute.
         if sector not in self.sectors:
             self.sectors[sector] = dict()
@@ -931,7 +802,6 @@
         # Return 'success' if everything passed.
         return 'success'
 
->>>>>>> bc365719
     def calculate_sector_thresholds(self):
         """Calculate thresholds of each single-qubit logical error type.
 
@@ -940,9 +810,6 @@
         by giving upper or lower bounds on the threshold.
         """
         self.log('Calculating single-qubit sector thresholds thresholds')
-<<<<<<< HEAD
-        pass
-=======
 
         # Note that in the case the final state is not in the code space,
         # it is impossible to determine what the effective error is,
@@ -1023,7 +890,6 @@
         self.trunc_results = self.results.groupby(self.POINT_KEYS).first().loc[
             used_points
         ].reset_index().sort_values(by=self.POINT_KEYS)
->>>>>>> bc365719
 
     def replace_threshold(self, replacement):
         """Format override replace specification for threshold df."""
@@ -1038,30 +904,19 @@
             "p_th_fss_right":  estimate + uncertainty,
             "p_th_fss":  estimate,
             'p_th_fss_se': uncertainty,
-<<<<<<< HEAD
-        }
-
-    def get_quality_metrics(self):
-        """Table of quality metrics of data used for analysis.
-=======
             'fit_found': True,
             'fit_status': 'success',
         }
 
     def get_quality_metrics(self):
-        """Table of quality metrices of data used for analysis.
->>>>>>> bc365719
+        """Table of quality metrics of data used for analysis.
 
         Returns
         -------
         quality : pd.DataFrame
             Summary of data quality metric for each input family as index,
             in particular the minimum number of trials for any data point in
-<<<<<<< HEAD
             the input family and the number of probability values for that input
-=======
-            the input family and the number of probabilty values for that input
->>>>>>> bc365719
             family that actually got used in the analysis.
         """
 
@@ -1312,7 +1167,6 @@
             'model': error_model_class,
             'parameters': parameters,
         }
-<<<<<<< HEAD
 
     def _infer_code_input(self, code_family: str, code: str, d: int) -> dict:
         size_match_2d = re.search(r'(\d+)x(\d+)$', code)
@@ -1356,17 +1210,20 @@
             'parameters': parameters,
         }
 
-    def make_plots(self, plot_dir: str):
+    def make_plots(self, plot_dir: str, include_date=True):
         """Make and display the plots while saving to directory."""
-        date = pd.Timestamp.now().strftime('%Y-%m-%d')
+        date = ''
+        if include_date:
+            date = pd.Timestamp.now().strftime('%Y-%m-%d') + '_'
+
         os.makedirs(plot_dir, exist_ok=True)
         self.log('Making collapse plots.')
         self.make_collapse_plots(
-            pdf=os.path.join(plot_dir, f'{date}_collapse.pdf')
+            pdf=os.path.join(plot_dir, f'{date}collapse.pdf')
         )
         self.log('Making threshold vs bias plots.')
         self.make_threshold_vs_bias_plots(
-            pdf=os.path.join(plot_dir, f'{date}_thresholds-vs-bias.pdf')
+            pdf=os.path.join(plot_dir, f'{date}thresholds-vs-bias.pdf')
         )
 
     def make_threshold_vs_bias_plots(self, pdf=None):
@@ -1378,7 +1235,7 @@
         for code_family in self.thresholds['code_family'].unique():
             self.plot_threshold_vs_bias(code_family)
             if pdf is not None:
-                pdf_writer.savefig(plt.gcf())
+                pdf_writer.savefig(plt.gcf(), bbox_inches='tight')
             plt.show()
         if pdf is not None:
             pdf_writer.close()
@@ -1395,16 +1252,20 @@
         )[['code_family', 'error_model', 'decoder']].drop_duplicates().values
 
         for code_family, error_model, decoder in plot_parameters:
-            self.plot_collapse(code_family, error_model, decoder)
-            if pdf is not None:
-                pdf_writer.savefig(plt.gcf())
-            plt.show()
+            for sector in [None, 'X', 'Z']:
+                self.plot_sector_collapse(
+                    code_family, error_model, decoder, sector
+                )
+                if pdf is not None:
+                    pdf_writer.savefig(plt.gcf(), bbox_inches='tight')
+                plt.show()
 
         if pdf is not None:
             pdf_writer.close()
 
     def plot_threshold_vs_bias(
-        self, code_family: str, inf_bias_replacement: float = 1e3
+        self, code_family: str, inf_bias_replacement: float = 1e3,
+        hashing: bool = True,
     ):
         """Plot the threshold vs bias plots.
 
@@ -1415,6 +1276,8 @@
         inf_bias_replacement : float
             The fintite value of bias at which to plot the infinite bias points
             at.
+        hashing : bool
+            Will also plot hashing bound if True.
         """
         import matplotlib.pyplot as plt
         from matplotlib.lines import Line2D
@@ -1463,272 +1326,6 @@
                 thresh_df_filt['p_th_fss_right'],
                 alpha=0.3
             )
-        plt.legend()
-        plt.title(f'{code_family}')
-        plt.xscale('log')
-        plt.xlabel('Bias Ratio $\\eta$', fontsize=16)
-        plt.ylabel('Threshold', fontsize=16)
-        plt.ylim(0, 0.5)
-        plt.xticks(
-            ticks=[0.5, 1e0, 1e1, 1e2, 1e3],
-            labels=['0.5', '1', '10', '100', r'$\infty$']
-        )
-        draw_tick_symbol(plt, Line2D, log=True)
-
-    def plot_collapse(
-        self, code_family: str, error_model: str, decoder: str
-    ):
-        """Plot the collapse for a given parameter set.
-
-        Parameters
-        ----------
-        code_family : str
-            The code family.
-        error_model : str
-            The error model label.
-        decoder : str
-            The decoder label.
-        """
-        import matplotlib.pyplot as plt
-
-        df = self.results
-        df_filt_1 = df[
-            (df['code_family'] == code_family)
-            & (df['error_model'] == error_model)
-            & (df['decoder'] == decoder)
-        ].sort_values(by='probability')
-        bias = df_filt_1['bias'].iloc[0]
-
-        fig, ax = plt.subplots(nrows=1, ncols=2, figsize=(10, 4))
-        plt.sca(ax[0])
-        for size in np.sort(df_filt_1['size'].unique()):
-            df_filt = df_filt_1[
-                df_filt_1['size'] == size
-            ].sort_values(by='probability')
-            df_filt_trunc = self.trunc_results[
-                (self.trunc_results['size'] == size)
-                & (self.trunc_results['code_family'] == code_family)
-                & (self.trunc_results['error_model'] == error_model)
-                & (self.trunc_results['decoder'] == decoder)
-            ].sort_values(by='probability')
-
-            # Draw gray circle underneath plots which are actually used for the
-            # finite-size scaling.
-            plt.plot(
-                df_filt_trunc['probability'],
-                df_filt_trunc['p_est'], 'o', color='gray'
-            )
-            plt.errorbar(
-                df_filt['probability'], df_filt['p_est'],
-                yerr=df_filt['p_se'],
-                capsize=5,
-                label=f'$L={size[0]}$'
-            )
-
-        # Find the threshold estimate and uncertainty.
-        thresh = self.thresholds
-        thresh_data = thresh[
-            (thresh['code_family'] == code_family)
-            & (thresh['error_model'] == error_model)
-            & (thresh['decoder'] == decoder)
-        ].iloc[0]
-
-        # Draw the threshold and uncertainty bounds.
-        plt.axvline(thresh_data['p_th_fss'], color='red', linestyle='--')
-        plt.axvspan(
-            thresh_data['p_th_fss_left'], thresh_data['p_th_fss_right'],
-            alpha=0.5, color='pink'
-        )
-        plt.legend(title=r'$p_{\mathrm{th}}=(%.2f\pm %.2f)\%%$' % (
-            100*thresh_data['p_th_fss'], 100*thresh_data['p_th_fss_se'],
-        ))
-        plt.yscale('linear')
-        plt.xlabel('Physical error rate $p$', fontsize=16)
-        plt.ylabel('Logical error rate $p_L$', fontsize=16)
-        deformation = df_filt_1['error_model_family'].iloc[0]
-        bias_label = str(bias).replace('inf', '\\infty')
-        plt.suptitle(
-            f'{code_family}, {shorten(deformation)} '
-            f'$\\eta={bias_label}$, {shorten(decoder)}',
-            fontsize=16
-        )
-        plt.sca(ax[1])
-
-        df_trunc = self.trunc_results[
-            (self.trunc_results['code_family'] == code_family)
-            & (self.trunc_results['error_model'] == error_model)
-            & (self.trunc_results['decoder'] == decoder)
-        ]
-        params_opt = thresh_data['fss_params']
-        params_bs = thresh_data['params_bs']
-        plot_data_collapse(
-            plt, df_trunc, params_opt, params_bs, title='',
-            y_label='',
-            x_label='Rescaled physical error rate'
-        )
-=======
->>>>>>> bc365719
-
-    def _infer_code_input(self, code_family: str, code: str, d: int) -> dict:
-        size_match_2d = re.search(r'(\d+)x(\d+)$', code)
-        size_match_3d = re.search(r'(\d+)x(\d+)x(\d+)$', code)
-        code_size = []
-        if size_match_3d:
-            code_size = [size_match_3d.group(i) for i in [1, 2, 3]]
-        elif size_match_2d:
-            code_size = [size_match_2d.group(i) for i in [1, 2]]
-
-        parameters = {'L_x': d}
-        if size_match_3d and (
-            code_size[0] != code_size[1] or code_size[0] != code_size[2]
-        ):
-            parameters = {
-                'L_x': int(code_size[0]),
-                'L_y': int(code_size[1]),
-                'L_z': int(code_size[2]),
-            }
-        if not size_match_3d and size_match_2d and (
-            code_size[0] != code_size[2]
-        ):
-            parameters = {
-                'L_x': int(code_size[0]),
-                'L_y': int(code_size[1])
-            }
-
-        code_class = 'Toric3DCode'
-        if code_family == 'Rhombic':
-            code_class = 'RhombicCode'
-        elif code_family == 'Toric':
-            if size_match_3d:
-                code_class = 'Toric3DCode'
-            else:
-                code_class = 'Toric2DCode'
-        elif code_family == 'XCube':
-            code_class = 'XCubeCode'
-
-        return {
-            'model': code_class,
-            'parameters': parameters,
-        }
-
-    def make_plots(self, plot_dir: str, include_date=True):
-        """Make and display the plots while saving to directory."""
-        date = ''
-        if include_date:
-            date = pd.Timestamp.now().strftime('%Y-%m-%d') + '_'
-
-        os.makedirs(plot_dir, exist_ok=True)
-        self.log('Making collapse plots.')
-        self.make_collapse_plots(
-            pdf=os.path.join(plot_dir, f'{date}collapse.pdf')
-        )
-        self.log('Making threshold vs bias plots.')
-        self.make_threshold_vs_bias_plots(
-            pdf=os.path.join(plot_dir, f'{date}thresholds-vs-bias.pdf')
-        )
-
-<<<<<<< HEAD
-=======
-    def make_threshold_vs_bias_plots(self, pdf=None):
-        """Make and save threshold vs bias plots."""
-        import matplotlib.pyplot as plt
-        from matplotlib.backends.backend_pdf import PdfPages
-        if pdf is not None:
-            pdf_writer = PdfPages(pdf)
-        for code_family in self.thresholds['code_family'].unique():
-            self.plot_threshold_vs_bias(code_family)
-            if pdf is not None:
-                pdf_writer.savefig(plt.gcf(), bbox_inches='tight')
-            plt.show()
-        if pdf is not None:
-            pdf_writer.close()
-
-    def make_collapse_plots(self, pdf=None):
-        """Make all the collapse plots."""
-        import matplotlib.pyplot as plt
-        from matplotlib.backends.backend_pdf import PdfPages
-        if pdf is not None:
-            pdf_writer = PdfPages(pdf)
-
-        plot_parameters = self.trunc_results.sort_values(
-            by=['code_family', 'error_model', 'bias']
-        )[['code_family', 'error_model', 'decoder']].drop_duplicates().values
-
-        for code_family, error_model, decoder in plot_parameters:
-            for sector in [None, 'X', 'Z']:
-                self.plot_sector_collapse(
-                    code_family, error_model, decoder, sector
-                )
-                if pdf is not None:
-                    pdf_writer.savefig(plt.gcf(), bbox_inches='tight')
-                plt.show()
-
-        if pdf is not None:
-            pdf_writer.close()
-
-    def plot_threshold_vs_bias(
-        self, code_family: str, inf_bias_replacement: float = 1e3,
-        hashing: bool = True,
-    ):
-        """Plot the threshold vs bias plots.
-
-        Parameters
-        ----------
-        code_family : str
-            The code family to plot threshold vs bias for.
-        inf_bias_replacement : float
-            The fintite value of bias at which to plot the infinite bias points
-            at.
-        hashing : bool
-            Will also plot hashing bound if True.
-        """
-        import matplotlib.pyplot as plt
-        from matplotlib.lines import Line2D
-
-        plt.figure(figsize=(10, 4))
-        line_params = self.thresholds[
-            self.thresholds['code_family'] == code_family
-        ][
-            ['decoder', 'error_model_family']
-        ].drop_duplicates().sort_values(
-            by=['decoder', 'error_model_family'], ascending=False
-        ).values
-        for decoder, error_model_family in line_params:
-            thresh_df_filt = self.thresholds[(
-                self.thresholds[[
-                    'code_family', 'error_model_family', 'decoder'
-                ]]
-                == (code_family, error_model_family, decoder)
-            ).all(axis=1)].copy()
-            thresh_df_filt['bias_plot'] = thresh_df_filt['bias'].replace({
-                'inf': inf_bias_replacement
-            }).astype(float)
-            thresh_df_filt = thresh_df_filt[[
-                'bias', 'bias_plot', 'p_th_fss',
-                'p_th_fss_left', 'p_th_fss_right'
-            ]]
-            thresh_df_filt = thresh_df_filt.sort_values(
-                by='bias_plot'
-            ).reset_index(drop=True)
-            plt.errorbar(
-                thresh_df_filt['bias_plot'],
-                thresh_df_filt['p_th_fss'],
-                yerr=[
-                    thresh_df_filt['p_th_fss']
-                    - thresh_df_filt['p_th_fss_left'],
-                    thresh_df_filt['p_th_fss_right']
-                    - thresh_df_filt['p_th_fss']
-                ],
-                fmt='o',
-                capsize=5,
-                label=f'{shorten(error_model_family)}, {shorten(decoder)}'
-            )
-            plt.fill_between(
-                thresh_df_filt['bias_plot'],
-                thresh_df_filt['p_th_fss_left'],
-                thresh_df_filt['p_th_fss_right'],
-                alpha=0.3
-            )
 
         if hashing:
             eta_interp = np.logspace(np.log10(0.5), np.log10(100), 101)
@@ -2075,15 +1672,12 @@
     return n_fails
 
 
->>>>>>> bc365719
 def shorten(long_name):
     if long_name in SHORT_NAMES:
         return SHORT_NAMES[long_name]
     return long_name
 
 
-<<<<<<< HEAD
-=======
 def lengthen(name, caps=True):
     long_name = name
     if name in LONG_NAMES:
@@ -2096,7 +1690,6 @@
     return long_name
 
 
->>>>>>> bc365719
 def infer_error_model_family(label: str) -> str:
     """Infer the error_model family from the error_model label.
 
@@ -2901,11 +2494,7 @@
     df_filt: pd.DataFrame,
     p_left_val: float,
     p_right_val: float,
-<<<<<<< HEAD
-    p_nearest: float = None,
-=======
     p_nearest: Optional[float] = None,
->>>>>>> bc365719
     n_bs: int = 100,
     ftol_est: float = 1e-5,
     ftol_std: float = 1e-5,
@@ -2920,11 +2509,7 @@
     Parameters
     ----------
     df_filt : pd.DataFrame
-<<<<<<< HEAD
-        Results with columns: 'probability', 'code', `p_est`, 'n_trials',
-=======
         Results with columns: 'probability', 'code', `p_est`, `n_trials_label`,
->>>>>>> bc365719
         `n_fail_label`.
         The 'probability' column is the physical error rate p.
         The 'code' column is the code label.
@@ -2946,15 +2531,10 @@
         Maximum iterations for curve fitting optimizer.
     p_est : str
         Label for the logical error rate to use.
-<<<<<<< HEAD
-    n_fail_label : str
-        Label for the number of logical fails to use.
-=======
     n_trials_label : str
         Column label to use for the number of trials.
     n_fail_label : str
         Column label to use for the number of logical fails.
->>>>>>> bc365719
 
     Returns
     -------
@@ -3004,20 +2584,12 @@
         # Sample from Beta distribution over error bar for each data point.
         f_list_bs = []
         for i in range(df_trunc.shape[0]):
-<<<<<<< HEAD
-            n_trials = int(df_trunc['n_trials'].iloc[i])
-=======
             n_trials = int(df_trunc[n_trials_label].iloc[i])
->>>>>>> bc365719
             n_fail = int(df_trunc[n_fail_label].iloc[i])
 
             # Posterior distribution starting from uniform prior.
             f_list_bs.append(
-<<<<<<< HEAD
-                rng.beta(n_trials - n_fail + 1, n_fail + 1)
-=======
                 rng.beta(n_fail + 1, n_trials - n_fail + 1)
->>>>>>> bc365719
             )
         f_bs = np.array(f_list_bs)
 
@@ -3049,12 +2621,9 @@
     if pd.isna(params_bs).any(axis=1).mean() < 0.5:
         params_bs = params_bs[~np.isnan(params_bs).any(axis=1)]
 
-<<<<<<< HEAD
-=======
     # mean_params_bs = params_bs.mean(axis=0).round(2)
     # rel_diff = np.abs(params_opt - mean_params_bs)/np.abs(params_opt)
     # assert np.all(rel_diff < 0.5)
->>>>>>> bc365719
     return params_opt, params_bs, df_trunc
 
 
@@ -3639,13 +3208,9 @@
             eta_f: float = r_max/(1 - r_max)
             common_matches = np.isclose(eta_f, common_eta_values, rtol=rtol)
             if any(common_matches):
-<<<<<<< HEAD
                 eta_f = common_eta_values[
                     int(np.argwhere(common_matches).flat[0])
                 ]
-=======
-                eta_f = common_eta_values[np.argwhere(common_matches).flat[0]]
->>>>>>> bc365719
             elif np.isclose(eta_f, np.round(eta_f), rtol=rtol):
                 eta_f = int(np.round(eta_f))
             else:
