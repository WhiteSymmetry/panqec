--- conflicted
+++ resolved
@@ -15,12 +15,7 @@
     generate_sbatch, get_status, generate_sbatch_nist, count_input_runs,
     clear_out_folder, clear_sbatch_folder
 )
-<<<<<<< HEAD
 from .utils import get_direction_from_bias_ratio
-=======
-from .statmech.cli import statmech
-from .utils import get_direction_from_bias_ratio, NumpyEncoder
->>>>>>> 495c9421
 from panqec.gui import GUI
 from glob import glob
 from .usage import summarize_usage
