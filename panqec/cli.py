import os
from typing import Optional, List, Dict, Tuple
import click
import panqec
from tqdm import tqdm
import numpy as np
import json
from json.decoder import JSONDecodeError
import gzip
from .simulation import (
    run_file, merge_results_dicts, merge_lists_of_results_dicts
)
from .config import CODES, ERROR_MODELS, DECODERS, PANQEC_DIR, BASE_DIR
from .slurm import (
    generate_sbatch, get_status, generate_sbatch_nist, count_input_runs,
    clear_out_folder, clear_sbatch_folder
)
from .utils import get_direction_from_bias_ratio

from panqec.gui import GUI
from glob import glob
from .usage import summarize_usage


@click.group(invoke_without_command=True)
@click.version_option(version=panqec.__version__, prog_name='panqec')
@click.pass_context
def cli(ctx):
    """
    panqec - biased noise in 3D simulations.

    See panqec COMMAND --help for command-specific help.
    """
    if not ctx.invoked_subcommand:
        print(ctx.get_help())


@click.command()
@click.option('-p', '--port', 'port')
def start_gui(port: Optional[int]):
    gui = GUI()
    gui.run(port=port)


@click.command()
@click.pass_context
@click.option('-f', '--file', 'file_')
@click.option('-t', '--trials', default=100, type=click.INT, show_default=True)
@click.option('-s', '--start', default=None, type=click.INT, show_default=True)
@click.option(
    '-o', '--output_dir', default=PANQEC_DIR, type=click.STRING,
    show_default=True
)
@click.option(
    '-n', '--n_runs', default=None, type=click.INT, show_default=True
)
def run(
    ctx,
    file_: Optional[str],
    trials: int,
    start: Optional[int],
    n_runs: Optional[int],
    output_dir: Optional[str]
):
    """Run a single job or run many jobs from input file."""
    if file_ is not None:
        run_file(
            os.path.abspath(file_), trials,
            start=start, n_runs=n_runs, progress=tqdm,
            output_dir=output_dir
        )
    else:
        print(ctx.get_help())


@click.command()
@click.argument('model_type', required=False, type=click.Choice(
    ['codes', 'noise', 'decoders'],
    case_sensitive=False
))
def ls(model_type=None):
    """List available codes, noise models and decoders."""
    if model_type is None or model_type == 'codes':
        print('Codes:')
        print('\n'.join([
            '    ' + name for name in sorted(CODES.keys())
        ]))
    if model_type is None or model_type == 'noise':
        print('Error Models (Noise):')
        print('\n'.join([
            '    ' + name for name in sorted(ERROR_MODELS.keys())
        ]))
    if model_type is None or model_type == 'decoders':
        print('Decoders:')
        print('\n'.join([
            '    ' + name for name in sorted(DECODERS.keys())
        ]))


def read_bias_ratios(eta_string: str) -> list:
    """Read bias ratios from comma separated string."""
    bias_ratios = []
    for s in eta_string.split(','):
        s = s.strip()
        if s == 'inf':
            bias_ratios.append(np.inf)
        elif float(s) % 1 == 0:
            bias_ratios.append(int(s))
        else:
            bias_ratios.append(float(s))
    return bias_ratios


def read_range_input(specification: str) -> List[float]:
    """Read range input string and return list."""
    values: List[float] = []
    if ':' in specification:
        parts = specification.split(':')
        min_value = float(parts[0])
        max_value = float(parts[1])
        step = 0.005
        if len(parts) == 3:
            step = float(parts[2])
        values = np.arange(min_value, max_value + step, step).tolist()
    elif ',' in specification:
        values = [float(s) for s in specification.split(',')]
    else:
        values = [float(specification)]
    return values


@click.command()
@click.option(
    '-i', '--input_dir', required=True, type=str,
    help='Directory to save input .json files'
)
@click.option(
    '-r', '--ratio', default='equal', type=click.Choice(['equal', 'coprime']),
    show_default=True, help='Lattice aspect ratio spec'
)
@click.option(
    '--decoder_class', default='BeliefPropagationOSDDecoder',
    show_default=True,
    type=click.Choice(list(DECODERS.keys())),
    help='Decoder class name'
)
@click.option(
    '-s', '--sizes', default='5,9,7,13', type=str,
    show_default=True,
    help='List of sizes'
)
@click.option(
    '--bias', default='Z', type=click.Choice(['X', 'Y', 'Z']),
    show_default=True,
    help='Pauli bias'
)
@click.option(
    '--eta', default='0.5,1,3,10,30,100,inf', type=str,
    show_default=True,
    help='Bias ratio'
)
@click.option(
    '--prob', default='0:0.6:0.005', type=str,
    show_default=True,
    help='min:max:step or single value or list of values'
)
@click.option(
    '--code_class', default=None, type=str,
    show_default=True,
    help='Code class name, e.g. Toric3DCode'
)
@click.option(
    '--noise_class', default=None, type=str,
    show_default=True,
    help='Error model class name, e.g. DeformedXZZXErrorModel'
)
@click.option(
    '-m', '--method', default='direct',
    show_default=True,
    type=click.Choice(['direct', 'splitting']),
    help='Simulation method, between "direct" (simple Monte-Carlo simulation)'
         'and "splitting" (Metropolis-Hastings for low error rates)'
)
@click.option(
    '-l', '--label', default=None,
    show_default=True,
    type=str,
    help='Label for the inputs'
)
def generate_input(
    input_dir, ratio, sizes, decoder_class, bias,
    eta, prob, code_class, noise_class, method, label
):
    """Generate the json files of every experiment.

    \b
    Example:
    panqec generate-input -i /path/to/inputdir \\
            --code_class Toric3DCode \\
            --noise_class Toric3D
            -r equal \\
            -s 2,4,6,8 --decoder BeliefPropagationOSDDecoder \\
            --bias Z --eta '10,100,1000,inf' \\
            --prob 0:0.5:0.005
    """
    os.makedirs(input_dir, exist_ok=True)

    probabilities = read_range_input(prob)
    bias_ratios = read_bias_ratios(eta)

    for eta in bias_ratios:
        direction = get_direction_from_bias_ratio(bias, eta)
<<<<<<< HEAD
        label = "regular" if deformation == "none" else deformation
        label += f"-{lattice}"
        label += f"-{boundary}"
        if eta == np.inf:
            label += "-bias-inf"
        else:
            label += f"-bias-{eta:.2f}"

        code_model = ''
        if lattice == 'rotated':
            code_model += 'Rotated'
        if boundary == 'toric':
            code_model += 'Toric'
        else:
            code_model += 'Planar'
        code_model += '3DCode'

        # Explicit override.
        if code_class is not None:
            code_model = code_class

        L_list = [int(s) for s in sizes.split(',')]
        if ratio == 'coprime':
            code_parameters = [
                {"L_x": L, "L_y": L + 1, "L_z": L}
                for L in L_list
            ]
        else:
            if code_model == 'RotatedPlanar3DCode':
                code_parameters = [
                    {"L_x": L, "L_y": L, "L_z": L}
                    for L in L_list
                ]
            else:
                code_parameters = [
                    {"L_x": L, "L_y": L, "L_z": L}
                    for L in L_list
                ]
        code_dict = {
            "model": code_model,
            "parameters": code_parameters
        }

        if deformation == "none":
            noise_model = "PauliErrorModel"
        elif deformation == "xzzx":
            noise_model = 'DeformedXZZXErrorModel'
        elif deformation == "xy":
            noise_model = 'DeformedXYErrorModel'

        # Explicit override option for noise model.
        if noise_class is not None:
            noise_model = noise_class

        noise_parameters = direction
        noise_dict = {
            "model": noise_model,
            "parameters": noise_parameters
        }

        if decoder == "BeliefPropagationOSDDecoder":
            decoder_model = "BeliefPropagationOSDDecoder"
            decoder_parameters = {'max_bp_iter': 1000,
                                  'osd_order': 0}
        else:
            decoder_model = decoder
            decoder_parameters = {}

        decoder_dict = {"model": decoder_model,
                        "parameters": decoder_parameters}

        ranges_dict = {"label": label,
=======

        L_list = [int(s) for s in sizes.split(',')]
        if ratio == 'coprime':
            code_parameters = [
                {"L_x": L, "L_y": L + 1, "L_z": L}
                for L in L_list
            ]
        else:
            code_parameters = [
                {"L_x": L, "L_y": L, "L_z": L}
                for L in L_list
            ]

        code_dict = {
            "model": code_class,
            "parameters": code_parameters
        }

        noise_parameters = direction
        noise_dict = {
            "model": noise_class,
            "parameters": noise_parameters
        }

        if decoder_class == "BeliefPropagationOSDDecoder":
            decoder_parameters = {'max_bp_iter': 1000,
                                  'osd_order': 0}
        else:
            decoder_parameters = {}

        method_parameters = {}
        if method == 'splitting':
            method_parameters['n_init_runs'] = 20000

        method_dict = {
            'name': method,
            'parameters': method_parameters
        }

        decoder_dict = {"model": decoder_class,
                        "parameters": decoder_parameters}

        if label is None:
            label = 'input'

        label = label + f'_bias_{eta}'

        ranges_dict = {"label": label,
                       "method": method_dict,
>>>>>>> 44323902
                       "code": code_dict,
                       "noise": noise_dict,
                       "decoder": decoder_dict,
                       "probability": probabilities}

        json_dict = {"comments": "",
                     "ranges": ranges_dict}

<<<<<<< HEAD
        filename = os.path.join(input_dir, f'{label}.json')
=======
        proposed_filename = os.path.join(input_dir, f'{label}.json')

        filename = proposed_filename
        i = 0
        while os.path.exists(filename):
            filename = proposed_filename + f'_{i:02d}'
            i += 1

>>>>>>> 44323902
        with open(filename, 'w') as json_file:
            json.dump(json_dict, json_file, indent=4)


@click.group(invoke_without_command=True)
@click.pass_context
def slurm(ctx):
    """Routines for generating and running slurm scripts."""
    if not ctx.invoked_subcommand:
        print(ctx.get_help())


@click.command()
@click.option('-o', '--outdir', required=True, type=str, nargs=1)
@click.argument('dirs', type=click.Path(exists=True), nargs=-1)
def merge_dirs(outdir, dirs):
    """Merge result directories that had been split into outdir."""
    os.makedirs(outdir, exist_ok=True)

    if len(dirs) == 0:
        results_dirs = glob(os.path.join(os.path.dirname(outdir), 'results_*'))
        results_dirs = [path for path in results_dirs if os.path.isdir(path)]
    else:
        results_dirs = list(dirs)

    print(f'Merging {len(results_dirs)} dirs into {outdir}')
    file_lists: Dict[Tuple[str, str], List[str]] = dict()
    for sep_dir in results_dirs:
        for sub_dir in os.listdir(sep_dir):
            file_list = glob(os.path.join(sep_dir, sub_dir, '*.json'))
            file_list += glob(os.path.join(sep_dir, sub_dir, '*.json.gz'))
            for file_path in file_list:
                base_name = os.path.basename(file_path)
                key = (sub_dir, base_name)
                if key not in file_lists:
                    file_lists[key] = []
                file_lists[key].append(file_path)
    print(len(file_lists))

    iterator = tqdm(file_lists.items(), total=len(file_lists))
    for (sub_dir, base_name), file_list in iterator:
        os.makedirs(os.path.join(outdir, sub_dir), exist_ok=True)
        combined_file = os.path.join(outdir, sub_dir, base_name)

        results_dicts = []
        for file_path in file_list:
            try:
                if os.path.splitext(file_path)[-1] == '.json':
                    with open(file_path) as f:
                        results_dicts.append(json.load(f))
                else:
                    with gzip.open(file_path, 'rb') as gz:
                        results_dicts.append(
                            json.loads(gz.read().decode('utf-8'))
                        )
            except JSONDecodeError:
                print(f'Error reading {file_path}, skipping')

        # If any combined files, flatten the lists of dicts into dicts.
        if any(isinstance(element, list) for element in results_dicts):
            combined_results = merge_lists_of_results_dicts(results_dicts)
<<<<<<< HEAD

        # Otherwise deal with it the old way.
        else:
            combined_results = merge_results_dicts(results_dicts)

=======

        # Otherwise deal with it the old way.
        else:
            combined_results = merge_results_dicts(results_dicts)

>>>>>>> 44323902
        if os.path.splitext(file_path)[-1] == '.json':
            with open(combined_file, 'w') as f:
                json.dump(combined_results, f)
        else:
            with gzip.open(combined_file, 'wb') as gz:
                gz.write(json.dumps(combined_results).encode('utf-8'))


@click.command()
@click.argument('sbatch_file', required=True)
@click.option('-d', '--data_dir', type=click.Path(exists=True), required=True)
@click.option('-n', '--n_array', default=6, type=click.INT, show_default=True)
@click.option('-q', '--queue', default='defq', type=str, show_default=True)
@click.option(
    '-w', '--wall_time', default='0-20:00', type=str, show_default=True
)
@click.option(
    '-t', '--trials', default='0-20:00', type=str, show_default=True
)
@click.option(
    '-s', '--split', default=1, type=click.INT, show_default=True
)
def pi_sbatch(sbatch_file, data_dir, n_array, queue, wall_time, trials, split):
    """Generate PI-style sbatch file with parallel and array job."""
    template_file = os.path.join(
        os.path.dirname(BASE_DIR), 'scripts', 'pi_template.sh'
    )
    with open(template_file) as f:
        text = f.read()

    inputs_dir = os.path.join(data_dir, 'inputs')
    assert os.path.isdir(inputs_dir), (
        f'{inputs_dir} missing, please create it and generate inputs'
    )
    name = os.path.basename(data_dir)
    replace_map = {
        '${TRIALS}': trials,
        '${DATADIR}': data_dir,
        '${TIME}': wall_time,
        '${NAME}': name,
        '${NARRAY}': str(n_array),
        '${QUEUE}': queue,
        '${SPLIT}': str(split),
    }
    for template_string, value in replace_map.items():
        text = text.replace(template_string, value)

    with open(sbatch_file, 'w') as f:
        f.write(text)
    print(f'Wrote to {sbatch_file}')


@click.command()
@click.argument('sbatch_file', required=True)
@click.option('-d', '--data_dir', type=click.Path(exists=True), required=True)
@click.option('-n', '--n_array', default=6, type=click.INT, show_default=True)
@click.option(
    '-a', '--account', default='def-raymond', type=str, show_default=True
)
@click.option(
    '-e', '--email', default='mvasmer@pitp.ca', type=str, show_default=True
)
@click.option(
    '-w', '--wall_time', default='04:00:00', type=str, show_default=True
)
@click.option(
    '-m', '--memory', default='16GB', type=str, show_default=True
)
@click.option(
    '-t', '--trials', default=1000, type=click.INT, show_default=True
)
@click.option(
    '-s', '--split', default='auto', type=str, show_default=True
)
def cc_sbatch(
    sbatch_file, data_dir, n_array, account, email, wall_time, memory, trials,
    split
):
    """Generate Compute Canada-style sbatch file with parallel array jobs."""
    template_file = os.path.join(
        os.path.dirname(BASE_DIR), 'scripts', 'cc_template.sh'
    )
    with open(template_file) as f:
        text = f.read()

    inputs_dir = os.path.join(data_dir, 'inputs')
    assert os.path.isdir(inputs_dir), (
        f'{inputs_dir} missing, please create it and generate inputs'
    )
    name = os.path.basename(data_dir)
    replace_map = {
        '${ACCOUNT}': account,
        '${EMAIL}': email,
        '${TIME}': wall_time,
        '${MEMORY}': memory,
        '${NAME}': name,
        '${NARRAY}': str(n_array),
        '${DATADIR}': os.path.abspath(data_dir),
        '${TRIALS}': str(trials),
        '${SPLIT}': str(split),
    }
    for template_string, value in replace_map.items():
        text = text.replace(template_string, value)

    with open(sbatch_file, 'w') as f:
        f.write(text)
    print(f'Wrote to {sbatch_file}')


@click.command()
@click.argument('sbatch_file', required=True)
@click.option('-d', '--data_dir', type=click.Path(exists=True), required=True)
@click.option('-n', '--n_array', default=6, type=click.INT, show_default=True)
@click.option(
    '-w', '--wall_time', default='0-23:00', type=str, show_default=True
)
@click.option(
    '-m', '--memory', default='32GB', type=str, show_default=True
)
@click.option(
    '-t', '--trials', default=1000, type=click.INT, show_default=True
)
@click.option(
    '-s', '--split', default='auto', type=str, show_default=True
)
@click.option('-p', '--partition', default='pml', type=str, show_default=True)
@click.option(
    '--max_sim_array', default=None, type=int, show_default=True,
    help='Max number of simultaneous array jobs'
)
def nist_sbatch(
    sbatch_file, data_dir, n_array, wall_time, memory, trials, split,
    partition, max_sim_array
):
    """Generate NIST-style sbatch file with parallel array jobs."""
    template_file = os.path.join(
        os.path.dirname(BASE_DIR), 'scripts', 'nist_template.sh'
    )
    with open(template_file) as f:
        text = f.read()

    inputs_dir = os.path.join(data_dir, 'inputs')
    assert os.path.isdir(inputs_dir), (
        f'{inputs_dir} missing, please create it and generate inputs'
    )
    name = os.path.basename(data_dir)
    narray_str = str(n_array)
    if max_sim_array is not None:
        narray_str += '%' + str(max_sim_array)
    replace_map = {
        '${TIME}': wall_time,
        '${MEMORY}': memory,
        '${NAME}': name,
        '${NARRAY}': narray_str,
        '${DATADIR}': os.path.abspath(data_dir),
        '${TRIALS}': str(trials),
        '${SPLIT}': str(split),
        '${QUEUE}': partition,
    }
    for template_string, value in replace_map.items():
        text = text.replace(template_string, value)

    with open(sbatch_file, 'w') as f:
        f.write(text)
    print(f'Wrote to {sbatch_file}')


@click.command()
@click.argument('qsub_file', required=True)
@click.option('-d', '--data_dir', type=click.Path(exists=True), required=True)
@click.option('-n', '--n_array', default=6, type=click.INT, show_default=True)
@click.option(
    '-w', '--wall_time', default='0-23:00', type=str, show_default=True
)
@click.option(
    '-m', '--memory', default='32GB', type=str, show_default=True
)
@click.option(
    '-t', '--trials', default=1000, type=click.INT, show_default=True
)
@click.option(
    '-c', '--cores', default=1, type=click.INT, show_default=True
)
@click.option('-p', '--partition', default='pml', type=str, show_default=True)
def generate_qsub(
    qsub_file, data_dir, n_array, wall_time, memory, trials, cores, partition
):
    """Generate qsub (PBS) file with parallel array jobs."""
    template_file = os.path.join(
        os.path.dirname(BASE_DIR), 'scripts', 'qsub_template.sh'
    )
    with open(template_file) as f:
        text = f.read()

    inputs_dir = os.path.join(data_dir, 'inputs')
    assert os.path.isdir(inputs_dir), (
        f'{inputs_dir} missing, please create it and generate inputs'
    )
    name = os.path.basename(data_dir)
    replace_map = {
        '${TIME}': wall_time,
        '${MEMORY}': memory,
        '${NAME}': name,
        '${NARRAY}': str(n_array),
        '${DATADIR}': os.path.abspath(data_dir),
        '${TRIALS}': str(trials),
        '${CORES}': str(cores),
        '${QUEUE}': partition,
    }
    for template_string, value in replace_map.items():
        text = text.replace(template_string, value)

    with open(qsub_file, 'w') as f:
        f.write(text)
    print(f'Wrote to {qsub_file}')


@click.command()
@click.argument('sbatch_file', required=True)
@click.option('-d', '--data_dir', type=click.Path(exists=True), required=True)
@click.option('-n', '--n_array', default=6, type=click.INT, show_default=True)
@click.option(
    '-w', '--wall_time', default='0-23:00', type=str, show_default=True
)
@click.option(
    '-m', '--memory', default='32GB', type=str, show_default=True
)
@click.option(
    '-t', '--trials', default=1000, type=click.INT, show_default=True
)
@click.option(
    '-s', '--split', default='auto', type=str,
    show_default=True
)
@click.option(
    '-p', '--partition', default='dpart', type=str, show_default=True
)
@click.option(
    '-q', '--qos', default='dpart', type=str, show_default=True
)
def umiacs_sbatch(
    sbatch_file, data_dir, n_array, wall_time, memory, trials, split,
    partition, qos
):
    """Generate UMIACS-style sbatch file with parallel array jobs."""
    template_file = os.path.join(
        os.path.dirname(BASE_DIR), 'scripts', 'umiacs_template.sh'
    )
    with open(template_file) as f:
        text = f.read()

    inputs_dir = os.path.join(data_dir, 'inputs')
    assert os.path.isdir(inputs_dir), (
        f'{inputs_dir} missing, please create it and generate inputs'
    )
    name = os.path.basename(data_dir)
    replace_map = {
        '${TIME}': wall_time,
        '${MEMORY}': memory,
        '${NAME}': name,
        '${NARRAY}': str(n_array),
        '${DATADIR}': os.path.abspath(data_dir),
        '${TRIALS}': str(trials),
        '${SPLIT}': str(split),
        '${QOS}': qos,
        '${QUEUE}': partition,
    }
    for template_string, value in replace_map.items():
        text = text.replace(template_string, value)

    with open(sbatch_file, 'w') as f:
        f.write(text)
    print(f'Wrote to {sbatch_file}')


@click.command()
@click.option('--n_trials', default=1000, type=click.INT, show_default=True)
@click.option('--partition', default='defq', show_default=True)
@click.option('--time', default='10:00:00', show_default=True)
@click.option('--cores', default=1, type=click.INT, show_default=True)
def gen(n_trials, partition, time, cores):
    """Generate sbatch files."""
    generate_sbatch(n_trials, partition, time, cores)


@click.command()
@click.argument('name', required=True)
@click.option('--n_trials', default=1000, type=click.INT, show_default=True)
@click.option('--nodes', default=1, type=click.INT, show_default=True)
@click.option('--ntasks', default=1, type=click.INT, show_default=True)
@click.option('--cpus_per_task', default=40, type=click.INT, show_default=True)
@click.option('--mem', default=10000, type=click.INT, show_default=True)
@click.option('--time', default='10:00:00', show_default=True)
@click.option('--split', default=1, type=click.INT, show_default=True)
@click.option('--partition', default='pml', show_default=True)
@click.option(
    '--cluster', default='nist', show_default=True,
    type=click.Choice(['nist', 'symmetry'])
)
def gennist(
    name, n_trials, nodes, ntasks, cpus_per_task, mem, time, split, partition,
    cluster
):
    """Generate sbatch files for NIST cluster."""
    generate_sbatch_nist(
        name, n_trials, nodes, ntasks, cpus_per_task, mem, time, split,
        partition, cluster
    )


@click.command()
@click.argument('folder', required=True, type=click.Choice(
    ['all', 'out', 'sbatch'],
    case_sensitive=False
))
def clear(folder):
    """Clear generated files."""
    if folder == 'out' or folder == 'all':
        clear_out_folder()
    if folder == 'sbatch' or folder == 'all':
        clear_sbatch_folder()


@click.command()
@click.argument('name', required=True)
def count(name):
    """Count number of input parameters contained."""
    n_runs = count_input_runs(name)
    print(n_runs)


@click.command()
def status():
    """Show the status of running jobs."""
    get_status()


@click.command
@click.argument(
    'data_dirs', default=None, type=click.Path(exists=True), nargs=-1
)
def check_usage(data_dirs=None):
    """Check usage of resources."""
    log_dirs = []
    if data_dirs:
        for data_dir in data_dirs:
            log_dir = os.path.join(data_dir, 'logs')
            if not os.path.isdir(log_dir):
                print(f'{log_dir} not a directory')
            else:
                log_dirs.append(log_dir)
    else:
        log_dirs = glob(os.path.join(PANQEC_DIR, 'paper', '*', 'logs'))
    summarize_usage(log_dirs)


slurm.add_command(gen)
slurm.add_command(gennist)
slurm.add_command(status)
slurm.add_command(count)
slurm.add_command(clear)
cli.add_command(start_gui)
cli.add_command(run)
cli.add_command(ls)
cli.add_command(slurm)
cli.add_command(generate_input)
cli.add_command(pi_sbatch)
cli.add_command(cc_sbatch)
cli.add_command(merge_dirs)
cli.add_command(nist_sbatch)
cli.add_command(generate_qsub)
cli.add_command(umiacs_sbatch)
cli.add_command(check_usage)<|MERGE_RESOLUTION|>--- conflicted
+++ resolved
@@ -16,7 +16,6 @@
     clear_out_folder, clear_sbatch_folder
 )
 from .utils import get_direction_from_bias_ratio
-
 from panqec.gui import GUI
 from glob import glob
 from .usage import summarize_usage
@@ -210,80 +209,6 @@
 
     for eta in bias_ratios:
         direction = get_direction_from_bias_ratio(bias, eta)
-<<<<<<< HEAD
-        label = "regular" if deformation == "none" else deformation
-        label += f"-{lattice}"
-        label += f"-{boundary}"
-        if eta == np.inf:
-            label += "-bias-inf"
-        else:
-            label += f"-bias-{eta:.2f}"
-
-        code_model = ''
-        if lattice == 'rotated':
-            code_model += 'Rotated'
-        if boundary == 'toric':
-            code_model += 'Toric'
-        else:
-            code_model += 'Planar'
-        code_model += '3DCode'
-
-        # Explicit override.
-        if code_class is not None:
-            code_model = code_class
-
-        L_list = [int(s) for s in sizes.split(',')]
-        if ratio == 'coprime':
-            code_parameters = [
-                {"L_x": L, "L_y": L + 1, "L_z": L}
-                for L in L_list
-            ]
-        else:
-            if code_model == 'RotatedPlanar3DCode':
-                code_parameters = [
-                    {"L_x": L, "L_y": L, "L_z": L}
-                    for L in L_list
-                ]
-            else:
-                code_parameters = [
-                    {"L_x": L, "L_y": L, "L_z": L}
-                    for L in L_list
-                ]
-        code_dict = {
-            "model": code_model,
-            "parameters": code_parameters
-        }
-
-        if deformation == "none":
-            noise_model = "PauliErrorModel"
-        elif deformation == "xzzx":
-            noise_model = 'DeformedXZZXErrorModel'
-        elif deformation == "xy":
-            noise_model = 'DeformedXYErrorModel'
-
-        # Explicit override option for noise model.
-        if noise_class is not None:
-            noise_model = noise_class
-
-        noise_parameters = direction
-        noise_dict = {
-            "model": noise_model,
-            "parameters": noise_parameters
-        }
-
-        if decoder == "BeliefPropagationOSDDecoder":
-            decoder_model = "BeliefPropagationOSDDecoder"
-            decoder_parameters = {'max_bp_iter': 1000,
-                                  'osd_order': 0}
-        else:
-            decoder_model = decoder
-            decoder_parameters = {}
-
-        decoder_dict = {"model": decoder_model,
-                        "parameters": decoder_parameters}
-
-        ranges_dict = {"label": label,
-=======
 
         L_list = [int(s) for s in sizes.split(',')]
         if ratio == 'coprime':
@@ -333,7 +258,6 @@
 
         ranges_dict = {"label": label,
                        "method": method_dict,
->>>>>>> 44323902
                        "code": code_dict,
                        "noise": noise_dict,
                        "decoder": decoder_dict,
@@ -342,9 +266,6 @@
         json_dict = {"comments": "",
                      "ranges": ranges_dict}
 
-<<<<<<< HEAD
-        filename = os.path.join(input_dir, f'{label}.json')
-=======
         proposed_filename = os.path.join(input_dir, f'{label}.json')
 
         filename = proposed_filename
@@ -353,7 +274,6 @@
             filename = proposed_filename + f'_{i:02d}'
             i += 1
 
->>>>>>> 44323902
         with open(filename, 'w') as json_file:
             json.dump(json_dict, json_file, indent=4)
 
@@ -415,19 +335,11 @@
         # If any combined files, flatten the lists of dicts into dicts.
         if any(isinstance(element, list) for element in results_dicts):
             combined_results = merge_lists_of_results_dicts(results_dicts)
-<<<<<<< HEAD
 
         # Otherwise deal with it the old way.
         else:
             combined_results = merge_results_dicts(results_dicts)
 
-=======
-
-        # Otherwise deal with it the old way.
-        else:
-            combined_results = merge_results_dicts(results_dicts)
-
->>>>>>> 44323902
         if os.path.splitext(file_path)[-1] == '.json':
             with open(combined_file, 'w') as f:
                 json.dump(combined_results, f)
