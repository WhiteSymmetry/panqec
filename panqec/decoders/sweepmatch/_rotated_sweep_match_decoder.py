<<<<<<< HEAD
from panqec.decoders import (
    RotatedSweepDecoder3D, SweepMatchDecoder, RotatedPlanarMatchingDecoder
)
=======
from ._rotated_sweep_decoder import RotatedSweepDecoder3D
from ._sweep_decoder_3d import SweepDecoder3D
from ._sweep_match_decoder import SweepMatchDecoder
from ._rotated_planar_pymatching_decoder import RotatedPlanarPymatchingDecoder
>>>>>>> 494a90d7


class RotatedSweepMatchDecoder(SweepMatchDecoder):

<<<<<<< HEAD
    label = 'Rotated Planar Code 3D Sweep Matching Decoder'
    sweeper: RotatedSweepDecoder3D
    matcher: RotatedPlanarMatchingDecoder

    def __init__(self, code, error_model, error_rate):
        super().__init__(code, error_model, error_rate)
        self.sweeper = RotatedSweepDecoder3D()
        self.matcher = RotatedPlanarMatchingDecoder()
=======
    label = 'Rotated Planar Code 3D Sweep Pymatching Decoder'
    _sweeper: SweepDecoder3D
    _matcher: RotatedPlanarPymatchingDecoder

    def __init__(self, error_model, probability, max_rounds=32):
        super().__init__(error_model, probability)
        self._sweeper = RotatedSweepDecoder3D(
            error_model, probability, max_rounds=max_rounds
        )
        self._matcher = RotatedPlanarPymatchingDecoder(
            error_model, probability
        )
>>>>>>> 494a90d7
<|MERGE_RESOLUTION|>--- conflicted
+++ resolved
@@ -1,37 +1,20 @@
-<<<<<<< HEAD
-from panqec.decoders import (
-    RotatedSweepDecoder3D, SweepMatchDecoder, RotatedPlanarMatchingDecoder
-)
-=======
 from ._rotated_sweep_decoder import RotatedSweepDecoder3D
 from ._sweep_decoder_3d import SweepDecoder3D
 from ._sweep_match_decoder import SweepMatchDecoder
-from ._rotated_planar_pymatching_decoder import RotatedPlanarPymatchingDecoder
->>>>>>> 494a90d7
+from ._rotated_planar_match_decoder import RotatedPlanarMatchingDecoder
 
 
 class RotatedSweepMatchDecoder(SweepMatchDecoder):
 
-<<<<<<< HEAD
     label = 'Rotated Planar Code 3D Sweep Matching Decoder'
     sweeper: RotatedSweepDecoder3D
     matcher: RotatedPlanarMatchingDecoder
 
-    def __init__(self, code, error_model, error_rate):
+    def __init__(self, code, error_model, error_rate, max_rounds=32):
         super().__init__(code, error_model, error_rate)
-        self.sweeper = RotatedSweepDecoder3D()
-        self.matcher = RotatedPlanarMatchingDecoder()
-=======
-    label = 'Rotated Planar Code 3D Sweep Pymatching Decoder'
-    _sweeper: SweepDecoder3D
-    _matcher: RotatedPlanarPymatchingDecoder
-
-    def __init__(self, error_model, probability, max_rounds=32):
-        super().__init__(error_model, probability)
-        self._sweeper = RotatedSweepDecoder3D(
-            error_model, probability, max_rounds=max_rounds
+        self.sweeper = RotatedSweepDecoder3D(
+            code, error_model, error_rate, max_rounds=max_rounds
         )
-        self._matcher = RotatedPlanarPymatchingDecoder(
-            error_model, probability
-        )
->>>>>>> 494a90d7
+        self.matcher = RotatedPlanarMatchingDecoder(
+            code, error_model, error_rate
+        )