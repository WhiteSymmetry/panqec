from typing import Tuple, Dict
import numpy as np
from panqec.decoders import BaseDecoder

Operator = Dict[Tuple, str]


class RotatedSweepDecoder3D(BaseDecoder):

    label = 'Rotated Code 3D Sweep Decoder'
    _rng: np.random.Generator
    max_rounds: int

<<<<<<< HEAD
    def __init__(self, code, error_model, error_rate,
                 seed: int = 0, max_rounds: int = 4):
        super().__init__(code, error_model, error_rate)
        self._rng = np.random.default_rng(seed)
        self.max_rounds = max_rounds

    def get_initial_state(self, syndrome: np.ndarray) -> Indexer:
=======
    def __init__(
        self, error_model, probability, seed: int = 0, max_rounds: int = 32
    ):
        super().__init__(error_model, probability)
        self._rng = np.random.default_rng(seed)
        self.max_rounds = max_rounds

    def get_face_syndromes(
        self, code, full_syndrome: np.ndarray
    ) -> np.ndarray:
        """Get only the syndromes for the vertex Z stabilizers.
        Z vertex stabilizers syndromes are discarded for this decoder.
        """
        face_syndromes = code.extract_x_syndrome(full_syndrome)
        return face_syndromes

    # TODO: make this more space-efficient, don't store zeros.
    def get_initial_state(
        self, code, syndrome: np.ndarray
    ) -> np.ndarray:
>>>>>>> 494a90d7
        """Get initial cellular automaton state from syndrome."""
        signs = syndrome.copy()
        signs[self.code.z_indices] = 0

        return signs

<<<<<<< HEAD
    def decode(self, syndrome: np.ndarray) -> np.ndarray:
=======
#     def get_initial_state(
#         self, code, syndrome: np.ndarray
#     ) -> Indexer:
#         """Get initial cellular automaton state from syndrome."""
#         signs = dict()
#         for face, index in code.type_index('face').items():
#             signs[face] = int(syndrome[index])
#         return signs

    def decode(
        self, code, syndrome: np.ndarray, **kwargs
    ) -> np.ndarray:
>>>>>>> 494a90d7
        """Get Z corrections given measured syndrome."""

        # Maximum number of times to apply sweep rule before giving up round.
        largest_size = 2*int(max(self.code.size)) + 2
        max_sweeps = 4*largest_size

        # The syndromes represented as an array of 0s and 1s.
        signs = self.get_initial_state(syndrome)

        # Keep track of the correction needed.
        correction: Dict = dict()

        # Sweep directions to take
        sweep_directions = [
            (1, 0, 1), (1, 0, -1),
            (0, 1, 1), (0, 1, -1),
            (-1, 0, 1), (-1, 0, -1),
            (0, -1, 1), (0, -1, -1),
        ]

        # Keep sweeping in all directions until there are no syndromes.
        i_round = 0
        while any(signs) and i_round < self.max_rounds:
            for sweep_direction in sweep_directions:

                # Initialize the number of sweeps.
                i_sweep = 0

                # Keep sweeping until there are no syndromes.
                while any(signs) and i_sweep < max_sweeps:
                    signs = self.sweep_move(
                        signs, correction, sweep_direction
                    )
                    i_sweep += 1
            i_round += 1

        return self.code.to_bsf(correction)

    def get_sweep_faces(self, vertex, sweep_direction):
        """Get the coordinates of neighboring faces in sweep direction."""
        x, y, z = vertex
        s_x, s_y, s_z = sweep_direction

        # (s_x, s_y) in [(1, 0), (0, 1)]
        if s_x + s_y > 0:
            x_face = (x + 1, y + 1, z + 1*s_z)

        # (s_x, s_y) in [(-1, 0), (0, -1)]
        else:
            x_face = (x - 1, y - 1, z + 1*s_z)

        # (s_x, s_y) in [(1, 0), (0, -1)]
        if s_x - s_y > 0:
            y_face = (x + 1, y - 1, z + 1*s_z)

        # (s_x, s_y) in [(-1, 0), (0, 1)]
        else:
            y_face = (x - 1, y + 1, z + 1*s_z)

        z_face = (x + 2*s_x, y + 2*s_y, z)
        return x_face, y_face, z_face

    def get_sweep_edges(self, vertex, sweep_direction):
        """Get coordinates of neighbouring edges in sweep direction."""
        x, y, z = vertex
        s_x, s_y, s_z = sweep_direction

        if s_x - s_y > 0:
            x_edge = (x + 1, y - 1, z)
        else:
            x_edge = (x - 1, y + 1, z)

        if s_x + s_y > 0:
            y_edge = (x + 1, y + 1, z)
        else:
            y_edge = (x - 1, y - 1, z)

        z_edge = (x, y, z + 1*s_z)

        return x_edge, y_edge, z_edge

    def get_default_direction(self):
        """The default direction when all faces are excited."""
        direction = int(self._rng.choice([0, 1, 2], size=1))
        return direction

    def sweep_move(
<<<<<<< HEAD
        self, signs: np.ndarray, correction: np.ndarray,
        sweep_direction: Tuple[int, int, int]
    ) -> Indexer:
=======
        self, signs: np.ndarray, correction: Operator,
        sweep_direction: Tuple[int, int, int], code,
    ) -> np.ndarray:
>>>>>>> 494a90d7
        """Apply the sweep move once along a particular direciton."""

        flip_locations = []

        # Apply sweep rule on every vertex.
        for vertex in self.code.stabilizer_coordinates:
            if self.code.stabilizer_type(vertex) == 'vertex':
                # Get neighbouring faces and edges in the sweep direction.
                x_face, y_face, z_face = self.get_sweep_faces(
                    vertex, sweep_direction
                )
                x_edge, y_edge, z_edge = self.get_sweep_edges(
                    vertex, sweep_direction
                )
<<<<<<< HEAD
                x_face_index = self.code.stabilizer_index[x_face]
                y_face_index = self.code.stabilizer_index[y_face]
                z_face_index = self.code.stabilizer_index[z_face]
=======
>>>>>>> 494a90d7

                # Check faces and edges are in lattice before proceeding.
                faces_valid = tuple(
                    self.code.is_stabilizer(face, 'face')
                    for face in [x_face, y_face, z_face]
                )
                edges_valid = tuple(
                    edge in self.code.qubit_index
                    for edge in [x_edge, y_edge, z_edge]
                )
                if all(faces_valid) and all(edges_valid):

                    x_face_index = code.stabilizer_index[x_face]
                    y_face_index = code.stabilizer_index[y_face]
                    z_face_index = code.stabilizer_index[z_face]
                    if (
                        signs[x_face_index] and signs[y_face_index]
                        and signs[z_face_index]
                    ):
                        direction = self.get_default_direction()
                        edge_flip = {
                            0: x_edge, 1: y_edge, 2: z_edge
                        }[direction]
                        flip_locations.append(edge_flip)
                    elif signs[y_face_index] and signs[z_face_index]:
                        flip_locations.append(x_edge)
                    elif signs[x_face_index] and signs[z_face_index]:
                        flip_locations.append(y_edge)
                    elif signs[x_face_index] and signs[y_face_index]:
                        flip_locations.append(z_edge)

                """
                # Boundary case with only 1 face and 2 edges.
                elif sum(faces_valid) == 1 and sum(edges_valid) == 2:
                    i_face_valid = faces_valid.index(True)
                    i_edge_invalid = edges_valid.index(False)
                    i_edge_valid = edges_valid.index(True)
                    # Check valid face is orthogonal to missing edge.
                    if i_face_valid == i_edge_invalid:
                        valid_face = [x_face, y_face, z_face][i_face_valid]
                        valid_edge = [x_edge, y_edge, z_edge][i_edge_valid]
                        # Flip an edge if the face has a syndrome.
                        if signs[valid_face]:
                            flip_locations.append(valid_edge)
                """

        new_signs = signs.copy()
        for location in flip_locations:
<<<<<<< HEAD
            self.flip_edge(location, new_signs)
            correction[location] = 'Z'
=======
            self.flip_edge(location, new_signs, code)
            code.site(correction, 'Z', location)
>>>>>>> 494a90d7

        return new_signs

    def flip_edge(
<<<<<<< HEAD
        self, edge: Tuple, signs: Indexer
=======
        self, edge: Tuple, signs: np.ndarray, code
>>>>>>> 494a90d7
    ):
        """Flip signs at index and update correction."""

        x, y, z = edge

        # Determine the axis the edge is parallel to.
        if z % 2 == 0:
            edge_direction = 'z'
        elif x % 4 == 1:
            if y % 4 == 1:
                edge_direction = 'x'
            elif y % 4 == 3:
                edge_direction = 'y'
        elif x % 4 == 3:
            if y % 4 == 1:
                edge_direction = 'y'
            elif y % 4 == 3:
                edge_direction = 'x'

        # Get the faces adjacent to the edge.
        if edge_direction == 'x':
            faces = [
                (x + 1, y + 1, z),
                (x - 1, y - 1, z),
                (x, y, z + 1),
                (x, y, z - 1),
            ]
        elif edge_direction == 'y':
            faces = [
                (x + 1, y - 1, z),
                (x - 1, y + 1, z),
                (x, y, z + 1),
                (x, y, z - 1),
            ]
        elif edge_direction == 'z':
            faces = [
                (x + 1, y + 1, z),
                (x - 1, y - 1, z),
                (x - 1, y + 1, z),
                (x + 1, y - 1, z),
            ]

        # Only keep faces that are actually on the cut lattice.
        faces = [face for face in faces if self.code.is_stabilizer(face, 'face')]

        # Flip the state of the faces.
        for face in faces:
<<<<<<< HEAD
            signs[self.code.stabilizer_index[face]] = 1 - signs[self.code.stabilizer_index[face]]
=======
            signs[code.stabilizer_index[face]] = 1 - signs[
                code.stabilizer_index[face]
            ]
>>>>>>> 494a90d7
<|MERGE_RESOLUTION|>--- conflicted
+++ resolved
@@ -11,58 +11,36 @@
     _rng: np.random.Generator
     max_rounds: int
 
-<<<<<<< HEAD
-    def __init__(self, code, error_model, error_rate,
-                 seed: int = 0, max_rounds: int = 4):
+    def __init__(
+        self, code, error_model, error_rate, seed: int = 0, max_rounds: int = 32
+    ):
         super().__init__(code, error_model, error_rate)
         self._rng = np.random.default_rng(seed)
         self.max_rounds = max_rounds
 
-    def get_initial_state(self, syndrome: np.ndarray) -> Indexer:
-=======
-    def __init__(
-        self, error_model, probability, seed: int = 0, max_rounds: int = 32
-    ):
-        super().__init__(error_model, probability)
-        self._rng = np.random.default_rng(seed)
-        self.max_rounds = max_rounds
-
     def get_face_syndromes(
-        self, code, full_syndrome: np.ndarray
+        self, full_syndrome: np.ndarray
     ) -> np.ndarray:
         """Get only the syndromes for the vertex Z stabilizers.
         Z vertex stabilizers syndromes are discarded for this decoder.
         """
-        face_syndromes = code.extract_x_syndrome(full_syndrome)
+        face_syndromes = self.code.extract_x_syndrome(full_syndrome)
+        print("Face syndromes", face_syndromes)
         return face_syndromes
 
     # TODO: make this more space-efficient, don't store zeros.
     def get_initial_state(
-        self, code, syndrome: np.ndarray
-    ) -> np.ndarray:
->>>>>>> 494a90d7
+        self, syndrome: np.ndarray
+    ) -> np.ndarray:
         """Get initial cellular automaton state from syndrome."""
         signs = syndrome.copy()
         signs[self.code.z_indices] = 0
 
         return signs
 
-<<<<<<< HEAD
-    def decode(self, syndrome: np.ndarray) -> np.ndarray:
-=======
-#     def get_initial_state(
-#         self, code, syndrome: np.ndarray
-#     ) -> Indexer:
-#         """Get initial cellular automaton state from syndrome."""
-#         signs = dict()
-#         for face, index in code.type_index('face').items():
-#             signs[face] = int(syndrome[index])
-#         return signs
-
     def decode(
-        self, code, syndrome: np.ndarray, **kwargs
-    ) -> np.ndarray:
->>>>>>> 494a90d7
+        self, syndrome: np.ndarray, **kwargs
+    ) -> np.ndarray:
         """Get Z corrections given measured syndrome."""
 
         # Maximum number of times to apply sweep rule before giving up round.
@@ -150,15 +128,9 @@
         return direction
 
     def sweep_move(
-<<<<<<< HEAD
-        self, signs: np.ndarray, correction: np.ndarray,
+        self, signs: np.ndarray, correction: Operator,
         sweep_direction: Tuple[int, int, int]
-    ) -> Indexer:
-=======
-        self, signs: np.ndarray, correction: Operator,
-        sweep_direction: Tuple[int, int, int], code,
-    ) -> np.ndarray:
->>>>>>> 494a90d7
+    ) -> np.ndarray:
         """Apply the sweep move once along a particular direciton."""
 
         flip_locations = []
@@ -173,12 +145,6 @@
                 x_edge, y_edge, z_edge = self.get_sweep_edges(
                     vertex, sweep_direction
                 )
-<<<<<<< HEAD
-                x_face_index = self.code.stabilizer_index[x_face]
-                y_face_index = self.code.stabilizer_index[y_face]
-                z_face_index = self.code.stabilizer_index[z_face]
-=======
->>>>>>> 494a90d7
 
                 # Check faces and edges are in lattice before proceeding.
                 faces_valid = tuple(
@@ -191,9 +157,9 @@
                 )
                 if all(faces_valid) and all(edges_valid):
 
-                    x_face_index = code.stabilizer_index[x_face]
-                    y_face_index = code.stabilizer_index[y_face]
-                    z_face_index = code.stabilizer_index[z_face]
+                    x_face_index = self.code.stabilizer_index[x_face]
+                    y_face_index = self.code.stabilizer_index[y_face]
+                    z_face_index = self.code.stabilizer_index[z_face]
                     if (
                         signs[x_face_index] and signs[y_face_index]
                         and signs[z_face_index]
@@ -227,23 +193,12 @@
 
         new_signs = signs.copy()
         for location in flip_locations:
-<<<<<<< HEAD
             self.flip_edge(location, new_signs)
-            correction[location] = 'Z'
-=======
-            self.flip_edge(location, new_signs, code)
-            code.site(correction, 'Z', location)
->>>>>>> 494a90d7
+            self.code.site(correction, 'Z', location)
 
         return new_signs
 
-    def flip_edge(
-<<<<<<< HEAD
-        self, edge: Tuple, signs: Indexer
-=======
-        self, edge: Tuple, signs: np.ndarray, code
->>>>>>> 494a90d7
-    ):
+    def flip_edge(self, edge: Tuple, signs: np.ndarray):
         """Flip signs at index and update correction."""
 
         x, y, z = edge
@@ -290,10 +245,6 @@
 
         # Flip the state of the faces.
         for face in faces:
-<<<<<<< HEAD
-            signs[self.code.stabilizer_index[face]] = 1 - signs[self.code.stabilizer_index[face]]
-=======
-            signs[code.stabilizer_index[face]] = 1 - signs[
-                code.stabilizer_index[face]
-            ]
->>>>>>> 494a90d7
+            signs[self.code.stabilizer_index[face]] = 1 - signs[
+                self.code.stabilizer_index[face]
+            ]