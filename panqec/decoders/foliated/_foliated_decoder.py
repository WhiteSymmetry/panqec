--- conflicted
+++ resolved
@@ -19,15 +19,8 @@
     Can handle multiple codes at once.
     """
 
-    label: str = 'Foliated PyMatching'
-<<<<<<< HEAD
-
-    label = 'Toric 3D Matching'
-    _matcher_lists: Dict[str, List[Matching]] = {}
-    _n_faces: Dict[str, int] = {}
-=======
+    label: str = 'Foliated Matching'
     _matcher_lists: Dict[str, List[Matching]] = dict()
->>>>>>> 494a90d7
 
     def __init__(self):
         self._matchers = dict()
