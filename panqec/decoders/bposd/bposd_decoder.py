import numpy as np
from ldpc import bposd_decoder
from panqec.codes import StabilizerCode
from panqec.error_models import BaseErrorModel
from panqec.decoders import BaseDecoder


class BeliefPropagationOSDDecoder(BaseDecoder):
    label = 'BP-OSD decoder'

    def __init__(self,
                 code: StabilizerCode,
                 error_model: BaseErrorModel,
                 error_rate: float,
                 max_bp_iter: int = 1000,
                 channel_update: bool = False,
<<<<<<< HEAD
                 osd_order: int = 10,
                 bp_method: str = 'msl'):
        super().__init__(code, error_model, error_rate)
=======
                 osd_order: int = 0):
        super().__init__(error_model, probability)
>>>>>>> 494a90d7
        self._max_bp_iter = max_bp_iter
        self._channel_update = channel_update
        self._osd_order = osd_order
        self._bp_method = bp_method

        self.initialize_decoders()

    def get_probabilities(self):
        pi, px, py, pz = self.error_model.probability_distribution(
            self.code, self.error_rate
        )

        return pi, px, py, pz

    def update_probabilities(self, correction: np.ndarray,
                             px: np.ndarray, py: np.ndarray, pz: np.ndarray,
                             direction: str = "x->z") -> np.ndarray:
        """Update X probabilities once a Z correction has been applied"""

        n_qubits = correction.shape[0]

        new_probs = np.zeros(n_qubits)

        if direction == "z->x":
            for i in range(n_qubits):
                if correction[i] == 1:
                    if pz[i] + py[i] != 0:
                        new_probs[i] = py[i] / (pz[i] + py[i])
                else:
                    new_probs[i] = px[i] / (1 - pz[i] - py[i])

        elif direction == "x->z":
            for i in range(n_qubits):
                if correction[i] == 1:
                    if px[i] + py[i] != 0:
                        new_probs[i] = py[i] / (px[i] + py[i])
                else:
                    new_probs[i] = pz[i] / (1 - px[i] - py[i])

        else:
            raise ValueError(
                f"Unrecognized direction {direction} when "
                "updating probabilities"
            )

        return new_probs

    def initialize_decoders(self):
        is_css = self.code.is_css

        if is_css:
            self.z_decoder = bposd_decoder(
                self.code.Hx,
                error_rate=self.error_rate,
                max_iter=self._max_bp_iter,
                bp_method=self._bp_method,
                ms_scaling_factor=0,
                osd_method="osd_cs",  # Choose from: "osd_e", "osd_cs", "osd0"
                osd_order=self._osd_order
            )

            self.x_decoder = bposd_decoder(
                self.code.Hz,
                error_rate=self.error_rate,
                max_iter=self._max_bp_iter,
                bp_method=self._bp_method,
                ms_scaling_factor=0,
                osd_method="osd_cs",  # Choose from: "osd_e", "osd_cs", "osd0"
                osd_order=self._osd_order
            )

        else:
            self.decoder = bposd_decoder(
                self.code.stabilizer_matrix,
                error_rate=self.error_rate,
                max_iter=self._max_bp_iter,
                bp_method=self._bp_method,
                ms_scaling_factor=0,
                osd_method="osd_cs",  # Choose from: "osd_e", "osd_cs", "osd0"
                osd_order=self._osd_order
            )

    def decode(self, syndrome: np.ndarray) -> np.ndarray:
        """Get X and Z corrections given code and measured syndrome."""

        is_css = self.code.is_css
        n_qubits = self.code.n
        syndrome = np.array(syndrome, dtype=int)

        if is_css:
            syndrome_z = self.code.extract_z_syndrome(syndrome)
            syndrome_x = self.code.extract_x_syndrome(syndrome)

        pi, px, py, pz = self.get_probabilities()

        probabilities_x = px + py
        probabilities_z = pz + py

        probabilities = np.hstack([probabilities_z, probabilities_x])

        if is_css:
            # Update probabilities (in case the distribution is new at each iteration)
            self.x_decoder.update_channel_probs(probabilities_x)
            self.z_decoder.update_channel_probs(probabilities_z)

            # Decode Z errors
            self.z_decoder.decode(syndrome_x)
            z_correction = self.z_decoder.osdw_decoding

            # Bayes update of the probability
            if self._channel_update:
                new_x_probs = self.update_probabilities(
                    z_correction, px, py, pz, direction="z->x"
                )
                self.x_decoder.update_channel_probs(new_x_probs)

            # Decode X errors
            self.x_decoder.decode(syndrome_z)
            x_correction = self.x_decoder.osdw_decoding

            correction = np.concatenate([x_correction, z_correction])
        else:
            # Update probabilities (in case the distribution is new at each iteration)
            self.decoder.update_channel_probs(probabilities)

            # Decode all errors
            self.decoder.decode(syndrome)
            correction = self.decoder.osdw_decoding
            correction = np.concatenate([correction[n_qubits:], correction[:n_qubits]])

        return correction

# @profile
def test_decoder():
    from panqec.codes import XCubeCode
    from panqec.error_models import PauliErrorModel
    import time
    rng = np.random.default_rng()

    L = 20
    code = XCubeCode(L, L, L)

    error_rate = 0.5
    r_x, r_y, r_z = [0.15, 0.15, 0.7]
    error_model = PauliErrorModel(r_x, r_y, r_z)

    print("Create stabilizer matrix")
    code.stabilizer_matrix

    print("Create Hx and Hz")
    code.Hx
    code.Hz

    print("Create logicals")
    code.logicals_x
    code.logicals_z

    print("Instantiate BP-OSD")
    decoder = BeliefPropagationOSDDecoder(
        code, error_model, error_rate, osd_order=0, max_bp_iter=1000
    )

    # Start timer
    # start = time.time()

    # n_iter = 1
    # accuracy = 0
    # for i in range(n_iter):
    #     print(f"\nRun {code.label} {i}...")
    #     print("Generate errors")
    #     error = error_model.generate(code, error_rate, rng=rng)
    #     print("Calculate syndrome")
    #     syndrome = code.measure_syndrome(error)
    #     print("Decode")
    #     correction = decoder.decode(syndrome)
    #     print("Get total error")
    #     total_error = (correction + error) % 2

    #     codespace = code.in_codespace(total_error)
    #     success = not code.is_logical_error(total_error) and codespace
    #     print(success)
    #     accuracy += success

    # accuracy /= n_iter
    # print("Average time per iteration", (time.time() - start) / n_iter)
    # print("Logical error rate", 1 - accuracy)


if __name__ == '__main__':
    test_decoder()<|MERGE_RESOLUTION|>--- conflicted
+++ resolved
@@ -14,14 +14,9 @@
                  error_rate: float,
                  max_bp_iter: int = 1000,
                  channel_update: bool = False,
-<<<<<<< HEAD
                  osd_order: int = 10,
                  bp_method: str = 'msl'):
         super().__init__(code, error_model, error_rate)
-=======
-                 osd_order: int = 0):
-        super().__init__(error_model, probability)
->>>>>>> 494a90d7
         self._max_bp_iter = max_bp_iter
         self._channel_update = channel_update
         self._osd_order = osd_order
@@ -154,7 +149,7 @@
 
         return correction
 
-# @profile
+
 def test_decoder():
     from panqec.codes import XCubeCode
     from panqec.error_models import PauliErrorModel
@@ -185,29 +180,29 @@
     )
 
     # Start timer
-    # start = time.time()
-
-    # n_iter = 1
-    # accuracy = 0
-    # for i in range(n_iter):
-    #     print(f"\nRun {code.label} {i}...")
-    #     print("Generate errors")
-    #     error = error_model.generate(code, error_rate, rng=rng)
-    #     print("Calculate syndrome")
-    #     syndrome = code.measure_syndrome(error)
-    #     print("Decode")
-    #     correction = decoder.decode(syndrome)
-    #     print("Get total error")
-    #     total_error = (correction + error) % 2
-
-    #     codespace = code.in_codespace(total_error)
-    #     success = not code.is_logical_error(total_error) and codespace
-    #     print(success)
-    #     accuracy += success
-
-    # accuracy /= n_iter
-    # print("Average time per iteration", (time.time() - start) / n_iter)
-    # print("Logical error rate", 1 - accuracy)
+    start = time.time()
+
+    n_iter = 1
+    accuracy = 0
+    for i in range(n_iter):
+        print(f"\nRun {code.label} {i}...")
+        print("Generate errors")
+        error = error_model.generate(code, error_rate, rng=rng)
+        print("Calculate syndrome")
+        syndrome = code.measure_syndrome(error)
+        print("Decode")
+        correction = decoder.decode(syndrome)
+        print("Get total error")
+        total_error = (correction + error) % 2
+
+        codespace = code.in_codespace(total_error)
+        success = not code.is_logical_error(total_error) and codespace
+        print(success)
+        accuracy += success
+
+    accuracy /= n_iter
+    print("Average time per iteration", (time.time() - start) / n_iter)
+    print("Logical error rate", 1 - accuracy)
 
 
 if __name__ == '__main__':
