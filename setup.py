--- conflicted
+++ resolved
@@ -1,17 +1,5 @@
 from setuptools import setup, find_packages
 
-<<<<<<< HEAD
-requirements = [
-    'PyMatching',
-    'tqdm',
-    'python-dotenv',
-    'qecsim',
-    'psutil',
-    'pandas',
-    'click',
-    'ldpc',
-]
-=======
 requirements = ["PyMatching==0.2.4",
                 "numpy==1.22.0",
                 "scipy==1.8.0",
@@ -23,7 +11,6 @@
                 "click==8.1.2",
                 "Flask==2.1.1",
                 "pandas==1.4.2"]
->>>>>>> 3256f992
 
 setup(
     name='panqec',
