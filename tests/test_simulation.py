import os
import json
import shutil
from glob import glob
import pytest
import gzip
import numpy as np
from panqec.error_models import PauliErrorModel
from panqec.codes import Toric2DCode
from panqec.decoders import BeliefPropagationOSDDecoder
from panqec.simulation import (
    read_input_json, run_once, DirectSimulation, expand_input_ranges, run_file,
    merge_results_dicts, filter_legacy_params, BatchSimulation
)
from panqec.cli import merge_dirs
BASE_DIR = os.path.dirname(os.path.abspath(__file__))
DATA_DIR = os.path.join(BASE_DIR, 'data')


@pytest.fixture
def required_fields():
    return [
        'effective_error', 'success'
    ]


@pytest.mark.parametrize(
    'file_name, expected_runs',
    [
        ('single_input.json', 1),
        ('range_input.json', 27),
        ('single_input.json.gz', 1),
        ('range_input.json.gz', 27),
    ]
)
def test_read_json_input(file_name, expected_runs):
    input_json = os.path.join(DATA_DIR, file_name)
    batch_simulation = read_input_json(input_json)
    assert batch_simulation is not None
    assert len(batch_simulation._simulations) == expected_runs
    parameters = [
        {
            'code': list(s.code.size),
            'noise': s.error_model.direction,
            'probability': s.error_rate
        }
        for s in batch_simulation._simulations
    ]
    for i in range(len(parameters)):
        for j in range(len(parameters)):
            if i != j:
                assert parameters[i] != parameters[j]


class TestRunOnce:
    @pytest.fixture
    def code(self):
        return Toric2DCode(3, 3)

    @pytest.fixture
    def error_model(self):
        return PauliErrorModel(1/3, 1/3, 1/3)

    def test_run_once(self, required_fields, code, error_model):
        error_rate = 0.5
        decoder = BeliefPropagationOSDDecoder(code, error_model, error_rate)
        results = run_once(
            code, error_model, decoder, error_rate=error_rate
        )
        assert set(required_fields).issubset(results.keys())
        assert results['error'].shape == (2*code.n,)
        assert results['syndrome'].shape == (code.stabilizer_matrix.shape[0],)
        assert isinstance(results['success'], bool)
        assert results['effective_error'].shape == (
            2*code.logicals_x.shape[0],
        )
        assert isinstance(results['codespace'], bool)

    def test_run_once_invalid_probability(self, code, error_model):
        error_rate = -1
        decoder = BeliefPropagationOSDDecoder(
            code, error_model, error_rate=error_rate
        )
        with pytest.raises(ValueError):
            run_once(code, error_model, decoder, error_rate=error_rate)


class TestSimulationToric2DCode():

    error_rate = 0.5

    @pytest.fixture
    def code(self):
        return Toric2DCode(3, 3)

    @pytest.fixture
    def decoder(self, code, error_model):
        return BeliefPropagationOSDDecoder(code, error_model, self.error_rate)

    @pytest.fixture
    def error_model(self):
        direction = np.ones(3)/3
        return PauliErrorModel(*direction)

    def test_run(self, code, error_model, decoder, required_fields):
        error_rate = 0.5
        simulation = DirectSimulation(code, error_model, decoder, error_rate)
        simulation.run(10)
        assert len(simulation._results['success']) == 10
        assert set(required_fields).issubset(simulation._results.keys())


class TestBatchSimulationOneFile():

    n_trials: int = 5

    @pytest.fixture
    def output_dir(self, tmpdir):
        out_dir = os.path.join(tmpdir, 'output_dir')
        os.mkdir(out_dir)
        assert os.path.isdir(out_dir)

        assert len(os.listdir(out_dir)) == 0
        batch_sim = BatchSimulation(
            label='mylabel',
            save_frequency=1,
            output_dir=out_dir,
            onefile=True
        )

        for size, error_rate in [(3, 0.1), (4, 0.5)]:
            code = Toric2DCode(size, size)
            error_model = PauliErrorModel(1/3, 1/3, 1/3)
            decoder = BeliefPropagationOSDDecoder(
                code, error_model, error_rate
            )
            simulation = DirectSimulation(
                code, error_model, decoder, error_rate
            )
            batch_sim.append(simulation)

        assert len(batch_sim) == 2

        batch_sim.run(self.n_trials)
        batch_sim.save_results()

        return out_dir

    def test_output_to_one_file(self, output_dir):

        # Make sure this is the only file produced.
        combined_outfile = os.path.join(
            output_dir, 'mylabel.json.gz'
        )
        assert os.path.isfile(combined_outfile)
        with gzip.open(combined_outfile, 'rb') as gz:
            results = json.loads(gz.read().decode('utf-8'))

        # Check integrity of results.
        assert len(results) == 2
        expected_input_keys = [
            'size', 'code', 'n', 'k', 'd', 'error_model', 'decoder',
            'probability'
        ]
        expected_results_keys = [
            'effective_error', 'success', 'codespace', 'wall_time',
        ]
        for key in expected_input_keys:
            assert key in results[0]['inputs']
            assert key in results[1]['inputs']

        for key in expected_results_keys:
            assert key in results[0]['results']
            assert key in results[1]['results']

        # Numerical tests on the results.
        assert len(results[0]['results']['effective_error']) == self.n_trials
        assert len(results[0]['results']['success']) == self.n_trials
        assert len(results[0]['results']['codespace']) == self.n_trials

    @pytest.mark.skip
    def test_merge_output_dirs(self, tmpdir, output_dir):
        shutil.copytree(output_dir, os.path.join(tmpdir, 'results_1'))
        shutil.copytree(output_dir, os.path.join(tmpdir, 'results_2'))
        assert set(os.listdir(tmpdir)) == set([
            'output_dir', 'results_1', 'results_2'
        ])
        merge_dirs(
            os.path.join(tmpdir, 'results'),
            ' '.join([
                os.path.join(tmpdir, 'results_1'),
                os.path.join(tmpdir, 'results_2'),
            ])
        )
        assert os.path.exists(os.path.join(tmpdir, 'results'))


@pytest.fixture
def example_ranges():
    input_json = os.path.join(DATA_DIR, 'range_input.json')
    with open(input_json) as f:
        data = json.load(f)
    return data['ranges']


def test_expand_inputs_ranges(example_ranges):
    ranges = example_ranges
    expanded_inputs = expand_input_ranges(ranges)
    assert len(expanded_inputs) == 27


def test_run_file_range_input(tmpdir):
    input_json = os.path.join(DATA_DIR, 'range_input.json')
    n_trials = 2
    assert os.listdir(tmpdir) == []
    run_file(input_json, n_trials, output_dir=tmpdir)
    assert len(os.listdir(tmpdir)) == 1
    out_files = glob(os.path.join(tmpdir, '*.json.gz'))
    assert len(out_files) == 1


def test_merge_results():
    results_dicts = [
        {
            'results': {
                'effective_error': [[0, 0]],
                'success': [True],
                'codespace': [True],
                'wall_time': 0.018024
            },
            'inputs': {
                'size': [2, 2, 2],
                'code': 'Rotated Planar 2x2x2',
                'n': 99,
                'k': 1,
                'd': -1,
                'error_model': 'Pauli X0.2500Y0.2500Z0.5000',
                'decoder': 'BP-OSD decoder',
                'probability': 0.05
            }
        },
        {
            'results': {
                'effective_error': [[0, 1]],
                'success': [False],
                'codespace': [False],
                'wall_time': 0.017084
            },
            'inputs': {
                'size': [2, 2, 2],
                'code': 'Rotated Planar 2x2x2',
                'n': 99,
                'k': 1,
                'd': -1,
                'error_model': 'Pauli X0.2500Y0.2500Z0.5000',
                'decoder': 'BP-OSD decoder',
                'probability': 0.05
            }
        }
    ]
    expected_merged_results = {
        'results': {
            'effective_error': [[0, 0], [0, 1]],
            'success': [True, False],
            'codespace': [True, False],
            'wall_time': 0.035108
        },
        'inputs': {
            'size': [2, 2, 2],
            'code': 'Rotated Planar 2x2x2',
            'n': 99,
            'k': 1,
            'd': -1,
            'error_model': 'Pauli X0.2500Y0.2500Z0.5000',
            'decoder': 'BP-OSD decoder',
            'probability': 0.05
        }
    }

    merged_results = merge_results_dicts(results_dicts)

    assert merged_results == expected_merged_results


def test_filter_legacy_params():
    old_params = {
        'joschka': True
    }
    filtered_params = filter_legacy_params(old_params)
    assert 'joschka' not in filtered_params


class TestReadInputJson:

    def test_multiple_ranges(self):
        json_file = os.path.join(DATA_DIR, 'toric_input.json')
        batch_sim = read_input_json(json_file)
<<<<<<< HEAD
        assert len(batch_sim) == 66
=======
        assert len(batch_sim) == 126
>>>>>>> bc365719
<|MERGE_RESOLUTION|>--- conflicted
+++ resolved
@@ -295,8 +295,4 @@
     def test_multiple_ranges(self):
         json_file = os.path.join(DATA_DIR, 'toric_input.json')
         batch_sim = read_input_json(json_file)
-<<<<<<< HEAD
-        assert len(batch_sim) == 66
-=======
-        assert len(batch_sim) == 126
->>>>>>> bc365719
+        assert len(batch_sim) == 126