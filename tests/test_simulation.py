--- conflicted
+++ resolved
@@ -9,13 +9,8 @@
 from panqec.codes import Toric2DCode
 from panqec.decoders import BeliefPropagationOSDDecoder
 from panqec.simulation import (
-<<<<<<< HEAD
     read_input_json, run_once, DirectSimulation, expand_input_ranges, run_file,
-    merge_results_dicts, filter_legacy_params
-=======
-    read_input_json, run_once, Simulation, expand_input_ranges, run_file,
     merge_results_dicts, filter_legacy_params, BatchSimulation
->>>>>>> 495c9421
 )
 from panqec.cli import merge_dirs
 BASE_DIR = os.path.dirname(os.path.abspath(__file__))
@@ -83,14 +78,9 @@
 
     def test_run_once_invalid_probability(self, code, error_model):
         error_rate = -1
-<<<<<<< HEAD
-        decoder = BeliefPropagationOSDDecoder(code, error_model,
-                                              error_rate=0.5)
-=======
         decoder = BeliefPropagationOSDDecoder(
-            code, error_model, error_rate=0.5
-        )
->>>>>>> 495c9421
+            code, error_model, error_rate=error_rate
+        )
         with pytest.raises(ValueError):
             run_once(code, error_model, decoder, error_rate=error_rate)
 
@@ -144,7 +134,9 @@
             decoder = BeliefPropagationOSDDecoder(
                 code, error_model, error_rate
             )
-            simulation = Simulation(code, error_model, decoder, error_rate)
+            simulation = DirectSimulation(
+                code, error_model, decoder, error_rate
+            )
             batch_sim.append(simulation)
 
         assert len(batch_sim) == 2
