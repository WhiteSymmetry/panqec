--- conflicted
+++ resolved
@@ -49,10 +49,7 @@
         x_limits = [(0, 0.5), (0, 0.5), (0, 0.5)]
 
     eta = df[(df['error_model'] == error_model)].iloc[0][eta_key]
-<<<<<<< HEAD
     fig.suptitle(f"$\\eta={eta:.1f}$")
-=======
->>>>>>> da2ac047
 
     for (i_ax, prob, prob_se, title) in plot_labels:
         ax = axes[i_ax]
