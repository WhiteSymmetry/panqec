"""
Bit array or vector representations of Paulis for 3Di codes.

Although qecsim already has such an implementation, some of these extra
routines are useful specifically for dealing with the 3D code.

:Author:
    Eric Huang
"""
from typing import Union, List
import numpy as np
from . import bsparse
from scipy.sparse import csr_matrix


def barray_to_bvector(a: np.ndarray, L: int) -> np.ndarray:
    """Convert shape (3, L, L, L, 2) binary array to binary vector."""
    return np.concatenate([
        a[:, :, :, :, 0].transpose((1, 2, 3, 0)).reshape(3*L**3),
        a[:, :, :, :, 1].transpose((1, 2, 3, 0)).reshape(3*L**3)
    ])


def get_bvector_index(
    edge: int, x: int, y: int, z: int, block: int, L: int
) -> int:
    return block*3*L**3 + x*3*L**2 + y*3*L + z*3 + edge


def bvector_to_barray(s: np.ndarray, L: int) -> np.ndarray:
    """Convert binary vector to shape (3, L, L, L, 2) binary array."""
    a = np.zeros((3, L, L, L, 2), dtype=s.dtype)
    for edge in range(3):
        for x in range(L):
            for y in range(L):
                for z in range(L):
                    for block in range(2):
                        index = get_bvector_index(edge, x, y, z, block, L)
                        a[edge, x, y, z, block] = s[index]
    return a


def new_barray(L: int) -> np.ndarray:
    return np.zeros((3, L, L, L, 2), dtype=np.uint)


def bcommute(a, b) -> np.ndarray:
    """Array of 0 for commutes and 1 for anticommutes bvectors."""

    # If lists, convert to numpy
    if isinstance(a, list):
        a = np.array(a, dtype='uint8')
    if isinstance(b, list):
        b = np.array(b, dtype='uint8')

    # Determine the output shape.
    # In particular, flatten array where needed.
    output_shape = None
    if len(a.shape) == 2 and len(b.shape) == 1:
        output_shape = a.shape[0]
    elif len(a.shape) == 1 and len(b.shape) == 2:
        output_shape = b.shape[0]

    # If only singles, then convert to 2D array.
    if len(a.shape) == 1:
        a = np.reshape(a, (1, a.shape[0]))
    if len(b.shape) == 1:
        b = np.reshape(b, (1, b.shape[0]))

    # Check the shapes are correct.
    if a.shape[1] % 2 != 0:
        raise ValueError(
            f'Length {a.shape[1]} binary vector not of even length.'
        )
    if b.shape[1] % 2 != 0:
        raise ValueError(
            f'Length {b.shape[1]} binary vector not of even length.'
        )
    if b.shape[1] != a.shape[1]:
        raise ValueError(
            f'Length {a.shape[1]} bvector cannot be '
            'composed with length {b.shape[1]}'
        )

    if bsparse.is_sparse(a) or bsparse.is_sparse(b):
        commutes = _bcommute_sparse(a, b)
    else:
        # Number of qubits.
        n = int(a.shape[1]/2)

        # Commute commutator by binary symplectic form.
        a_X = a[:, :n]
        a_Z = a[:, n:]
        b_X = b[:, :n]
        b_Z = b[:, n:]

        commutes = (a_X.dot(b_Z.T) + a_Z.dot(b_X.T)) % 2

        if output_shape is not None:
            commutes = commutes.reshape(output_shape)

    return commutes


def _bcommute_sparse(a, b):
    """Array of 0 for commutes and 1 for anticommutes bvectors."""

    # Commute commutator by binary symplectic form.
    n = int(a.shape[1]/2)
<<<<<<< HEAD
    commutes = np.zeros((a.shape[0], b.shape[0]), dtype=np.uint8)
    for i_a in range(a.shape[0]):
        for i_b in range(b.shape[0]):
            a_X = a[i_a, :n]
            a_Z = a[i_a, n:]
            b_X = b[i_b, :n]
            b_Z = b[i_b, n:]
            commutes[i_a, i_b] = (
                bsparse.dot(a_X, b_Z) + bsparse.dot(a_Z, b_X)
            ) % 2
=======

    if not bsparse.is_sparse(a):
        a = bsparse.from_array(a)
    if not bsparse.is_sparse(b):
        b = bsparse.from_array(b)

    a_X = a[:, :n]
    a_Z = a[:, n:]
    b_X = b[:, :n]
    b_Z = b[:, n:]

    commutes = (a_X.dot(b_Z.T) + a_Z.dot(b_X.T))
    commutes.data %= 2
>>>>>>> d6f6fa40

    if commutes.shape[0] == 1 or commutes.shape[1] == 1:
        commutes = bsparse.to_array(commutes).flatten()

    return commutes


def pauli_string_to_bvector(pauli_string: str) -> np.ndarray:
    X_block = []
    Z_block = []
    for character in pauli_string:
        if character == 'I':
            X_block.append(0)
            Z_block.append(0)
        elif character == 'X':
            X_block.append(1)
            Z_block.append(0)
        elif character == 'Y':
            X_block.append(1)
            Z_block.append(1)
        elif character == 'Z':
            X_block.append(0)
            Z_block.append(1)
    bvector = np.concatenate([X_block, Z_block]).astype(np.uint)
    return bvector


def bvector_to_pauli_string(bvector: np.ndarray) -> str:
    n = int(bvector.shape[0]/2)
    pauli_string = ''
    for i in range(n):
        pauli_string += {
            (0, 0): 'I',
            (1, 0): 'X',
            (1, 1): 'Y',
            (0, 1): 'Z'
        }[(bvector[i], bvector[i + n])]
    return pauli_string


def get_effective_error(
    total_error,
    logical_xs,
    logical_zs,
) -> np.ndarray:
    """Effective Pauli error on logical qubits after decoding."""

    if logical_xs.shape != logical_zs.shape:
        raise ValueError('Logical Xs and Zs must be of same shape.')

    # Number of pairs of logical operators.
    if len(logical_xs.shape) == 1:
        n_logical = 1
    else:
        n_logical = int(logical_xs.shape[0])

    # Get the number of total errors given.
    num_total_errors = 1
    if len(total_error.shape) > 1:
        num_total_errors = total_error.shape[0]

    # The shape of the array to be returned.
    final_shape: tuple = (num_total_errors, 2*n_logical)
    if num_total_errors == 1:
        final_shape = (2*n_logical, )

    effective_Z = bcommute(logical_xs, total_error)
    effective_X = bcommute(logical_zs, total_error)

    if num_total_errors == 1:
        effective = np.concatenate([effective_X, effective_Z])
    elif n_logical == 1:
        effective = np.array([effective_X, effective_Z]).T
    else:
        effective = np.array([
            np.concatenate([effective_X[:, i], effective_Z[:, i]])
            for i in range(num_total_errors)
        ])

    # Flatten the array if only one total error is given.
    effective = effective.reshape(final_shape)
    return effective


def bvector_to_int(bvector: np.ndarray) -> int:
    """Convert bvector to integer for effecient storage."""
    return int(''.join(map(str, bvector)), 2)


def int_to_bvector(int_rep: int, n: int) -> np.ndarray:
    """Convert integer representation to n-qubit Pauli bvector."""
    binary_string = ('{:0%db}' % (2*n)).format(int_rep)
    bvector = np.array(tuple(binary_string), dtype=np.uint)
    return bvector


def bvectors_to_ints(bvector_list: list) -> list:
    """List of bvectors to integers for efficient storage."""
    return list(map(
        bvector_to_int,
        bvector_list
    ))


def ints_to_bvectors(int_list: list, n: int) -> list:
    """Convert list of integers back to bvectors."""
    bvectors = []
    for int_rep in int_list:
        bvectors.append(int_to_bvector(int_rep, n))
    return bvectors


def gf2_rank(rows):
    """Find rank of a matrix over GF2 given as list of binary ints.

    From https://stackoverflow.com/questions/56856378
    """
    rank = 0
    while rows:
        pivot_row = rows.pop()
        if pivot_row:
            rank += 1
            lsb = pivot_row & -pivot_row
            for index, row in enumerate(rows):
                if row & lsb:
                    rows[index] = row ^ pivot_row
    return rank


def brank(matrix):
    """Rank of a binary matrix."""

    matrix = bsparse.to_array(matrix)

    # Convert to list of binary numbers.
    rows = [int(''.join(map(str, row)), 2) for row in matrix.astype(int)]
    return gf2_rank(rows)


def apply_deformation(
    deformation_indices: Union[List[bool], np.ndarray], bsf: np.ndarray
) -> np.ndarray:
    """Return Hadamard-deformed bsf at given indices."""
    n = len(deformation_indices)
    deformed = np.zeros_like(bsf)
    if len(bsf.shape) == 1:
        if bsf.shape[0] != 2*n:
            raise ValueError(
                f'Deformation index length {n} does not match '
                f'bsf shape {bsf.shape}, which should be {(2*n,)}'
            )
        for i, deform in enumerate(deformation_indices):
            if deform:
                deformed[i] = bsf[i + n]
                deformed[i + n] = bsf[i]
            else:
                deformed[i] = bsf[i]
                deformed[i + n] = bsf[i + n]
    else:
        if bsf.shape[1] != 2*n:
            raise ValueError(
                f'Deformation index length {n} does not match '
                f'bsf shape {bsf.shape}, which should be '
                f'{(bsf.shape[0], 2*n)}.'
            )
        for i, deform in enumerate(deformation_indices):
            if deform:
                deformed[:, i] = bsf[:, i + n]
                deformed[:, i + n] = bsf[:, i]
            else:
                deformed[:, i] = bsf[:, i]
                deformed[:, i + n] = bsf[:, i + n]
    return deformed


def bsf_wt(bsf):
    """
    Return weight of given binary symplectic form.
    :param bsf: Binary symplectic vector or matrix.
    :type bsf: numpy.array (1d or 2d) or csr_matrix
    :return: Weight
    :rtype: int
    """
    if isinstance(bsf, np.ndarray):
        assert np.array_equal(bsf % 2, bsf), \
                'BSF {} is not in binary form'.format(bsf)
        return np.count_nonzero(sum(np.hsplit(bsf, 2)))

    elif isinstance(bsf, csr_matrix):
        assert np.all(bsf.data == 1), \
                'BSF {} is not in binary form'.format(bsf)

        n = bsf.shape[1] // 2
        x_indices = bsf.indices[bsf.indices < n]
        z_indices = bsf.indices[bsf.indices >= n] - n

        return len(np.union1d(x_indices, z_indices))
    else:
        raise TypeError(
            f"bsf matrix should be a numpy array or "
            f"csr_matrix, not {type(bsf)}"
        )


def bsf_to_pauli(bsf):
    """
    Convert the given binary symplectic form to Pauli operator(s).
    (1 0 0 0 1 | 0 0 1 0 1) -> XIZIY
    Assumptions:
    * bsf is a numpy.array (1d or 2d) in binary symplectic form.
    :param bsf: Binary symplectic vector or matrix.
    :type bsf: numpy.array (1d or 2d)
    :return: Pauli operators.
    :rtype: str or list of str
    """

    if isinstance(bsf, np.ndarray):
        assert np.array_equal(bsf % 2, bsf), \
                'BSF {} is not in binary form'.format(bsf)

        def _to_pauli(b, t=str.maketrans('0123', 'IXZY')):  # noqa: B008,E501 (deliberately reuse t)
            xs, zs = np.hsplit(b, 2)
            ps = (xs + zs * 2).astype(str)  # 0=I, 1=X, 2=Z, 3=Y
            return ''.join(ps).translate(t)

        if bsf.ndim == 1:
            return _to_pauli(bsf)
        else:
            return [_to_pauli(b) for b in bsf]
    else:
        assert np.all(bsf.data == 1), \
                'BSF {} is not in binary form'.format(bsf)

        def _to_pauli(b):
            n = bsf.shape[1] // 2
            pauli_string = ['I' for _ in range(n)]
            for i in b.indices:
                if i < n:
                    pauli_string[i] = 'X'
                elif i >= n:
                    if pauli_string[i - n] == 'X':
                        pauli_string[i - n] = 'Y'
                    else:
                        pauli_string[i - n] = 'Z'

            return ''.join(pauli_string)

        return [_to_pauli(b) for b in bsf]<|MERGE_RESOLUTION|>--- conflicted
+++ resolved
@@ -107,18 +107,6 @@
 
     # Commute commutator by binary symplectic form.
     n = int(a.shape[1]/2)
-<<<<<<< HEAD
-    commutes = np.zeros((a.shape[0], b.shape[0]), dtype=np.uint8)
-    for i_a in range(a.shape[0]):
-        for i_b in range(b.shape[0]):
-            a_X = a[i_a, :n]
-            a_Z = a[i_a, n:]
-            b_X = b[i_b, :n]
-            b_Z = b[i_b, n:]
-            commutes[i_a, i_b] = (
-                bsparse.dot(a_X, b_Z) + bsparse.dot(a_Z, b_X)
-            ) % 2
-=======
 
     if not bsparse.is_sparse(a):
         a = bsparse.from_array(a)
@@ -132,7 +120,6 @@
 
     commutes = (a_X.dot(b_Z.T) + a_Z.dot(b_X.T))
     commutes.data %= 2
->>>>>>> d6f6fa40
 
     if commutes.shape[0] == 1 or commutes.shape[1] == 1:
         commutes = bsparse.to_array(commutes).flatten()
