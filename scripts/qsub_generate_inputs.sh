paper_dir=temp/paper
mkdir -p "$paper_dir"
qsub_dir=temp/paper/qsub
mkdir -p "$qsub_dir"
mkdir -p temp/paper/share

<<<<<<< HEAD
# ============== Undeformed ==============

name=quasi_2d_depolarizing
rm -rf $paper_dir/$name/inputs
rm -rf $paper_dir/$name/logs
sizes="9,13,17,21"
wall_time="12:00:00"
memory="2G"

panqec generate-input -i "$paper_dir/$name/inputs" \
    --code_class Quasi2DCode --noise_class PauliErrorModel \
    --ratio equal \
    --sizes "$sizes" --decoder BeliefPropagationOSDDecoder --bias Z \
    --eta "0.5" --prob "0.01:0.18:0.005"

# panqec generate-input -i "$paper_dir/$name/inputs" \
#     --code_class XCubeCode --noise_class PauliErrorModel \
#     --ratio equal \
#     --sizes "$sizes" --decoder BeliefPropagationOSDDecoder --bias Z \
#     --eta "0.5" --prob "0.05:0.15:0.005"

# panqec generate-input -i "$paper_dir/$name/inputs" \
#     --code_class XCubeCode --noise_class PauliErrorModel \
#     --ratio equal \
#     --sizes "$sizes" --decoder BeliefPropagationOSDDecoder --bias Z \
#     --eta "3" --prob "0.08:0.18:0.005"

# panqec generate-input -i "$paper_dir/$name/inputs" \
#     --code_class XCubeCode --noise_class PauliErrorModel \
#     --ratio equal \
#     --sizes "$sizes" --decoder BeliefPropagationOSDDecoder --bias Z \
#     --eta "10" --prob "0.07:0.17:0.005"

# panqec generate-input -i "$paper_dir/$name/inputs" \
#     --code_class XCubeCode --noise_class PauliErrorModel \
#     --ratio equal \
#     --sizes "$sizes" --decoder BeliefPropagationOSDDecoder --bias Z \
#     --eta "30" --prob "0.07:0.17:0.005"

# panqec generate-input -i "$paper_dir/$name/inputs" \
#     --code_class XCubeCode --noise_class PauliErrorModel \
#     --ratio equal \
#     --sizes "$sizes" --decoder BeliefPropagationOSDDecoder --bias Z \
#     --eta "100" --prob "0.07:0.17:0.005"

# panqec generate-input -i "$paper_dir/$name/inputs" \
#     --code_class XCubeCode --noise_class PauliErrorModel \
#     --ratio equal \
#     --sizes "$sizes" --decoder BeliefPropagationOSDDecoder --bias Z \
#     --eta "inf" --prob "0.07:0.17:0.005"

panqec generate-qsub --data_dir "$paper_dir/$name" --n_array 126 --memory "$memory" \
    --wall_time "$wall_time" --trials 100000 --split 36 "$qsub_dir/$name.qsub"


# # ============== Deformed ==============

# name=det_xcube_bposd_xzzx_zbias
# rm -rf $paper_dir/$name/inputs
# rm -rf $paper_dir/$name/logs
# sizes="9,13,17,21"
# wall_time="48:00:00"
# memory="5G"

# panqec generate-input -i "$paper_dir/$name/inputs" \
#     --code_class XCubeCode --noise_class DeformedXZZXErrorModel \
#     --ratio equal \
#     --sizes "$sizes" --decoder BeliefPropagationOSDDecoder --bias Z \
#     --eta "0.5" --prob "0.05:0.15:0.005"

# panqec generate-input -i "$paper_dir/$name/inputs" \
#     --code_class XCubeCode --noise_class DeformedXZZXErrorModel \
#     --ratio equal \
#     --sizes "$sizes" --decoder BeliefPropagationOSDDecoder --bias Z \
#     --eta "3" --prob "0.06:0.15:0.005"

# panqec generate-input -i "$paper_dir/$name/inputs" \
#     --code_class XCubeCode --noise_class DeformedXZZXErrorModel \
#     --ratio equal \
#     --sizes "$sizes" --decoder BeliefPropagationOSDDecoder --bias Z \
#     --eta "10" --prob "0.08:0.2:0.005"

# panqec generate-input -i "$paper_dir/$name/inputs" \
#     --code_class XCubeCode --noise_class DeformedXZZXErrorModel \
#     --ratio equal \
#     --sizes "$sizes" --decoder BeliefPropagationOSDDecoder --bias Z \
#     --eta "30" --prob "0.1:0.25:0.005"

# panqec generate-input -i "$paper_dir/$name/inputs" \
#     --code_class XCubeCode --noise_class DeformedXZZXErrorModel \
#     --ratio equal \
#     --sizes "$sizes" --decoder BeliefPropagationOSDDecoder --bias Z \
#     --eta "100" --prob "0.013:0.3:0.005"

# panqec generate-input -i "$paper_dir/$name/inputs" \
#     --code_class XCubeCode --noise_class DeformedXZZXErrorModel \
#     --ratio equal \
#     --sizes "$sizes" --decoder BeliefPropagationOSDDecoder --bias Z \
#     --eta "inf" --prob "0.001:0.5:0.01"

# panqec generate-qsub --data_dir "$paper_dir/$name" --n_array 206 --memory "$memory" \
#     --wall_time "$wall_time" --trials 10000 --split 36 "$qsub_dir/$name.qsub"

# # panqec generate-qsub --data_dir "$paper_dir/$name" --n_array 59 --memory "$memory" \
# #     --wall_time "$wall_time" --trials 10000 --split 36 "$qsub_dir/$name.qsub"
=======
# ============== Deformed ==============

name=rotated_toric_splitting_deformed
rm -rf $paper_dir/$name/inputs
rm -rf $paper_dir/$name/logs
sizes="5,6"
prob="1e-5,5e-5,1e-4,5e-4,1e-3,5e-3,1e-2,2e-2"
wall_time="24:00:00"
memory="5G"
n_trials=1000000
n_cores=10
n_array=20

panqec generate-input -i "$paper_dir/$name/inputs" \
    --code_class RotatedToric3DCode --noise_class DeformedXZZXErrorModel \
    --ratio coprime \
    --sizes "$sizes" --decoder_class BeliefPropagationOSDDecoder --bias Z \
    --eta "inf" --prob "$prob" --method "splitting" --label $name

panqec generate-qsub --data_dir "$paper_dir/$name" --n_array $n_array --memory "$memory" \
    --wall_time "$wall_time" --trials $n_trials --cores $n_cores "$qsub_dir/$name.qsub"
>>>>>>> f29b51ca
<|MERGE_RESOLUTION|>--- conflicted
+++ resolved
@@ -4,132 +4,45 @@
 mkdir -p "$qsub_dir"
 mkdir -p temp/paper/share
 
-<<<<<<< HEAD
 # ============== Undeformed ==============
 
-name=quasi_2d_depolarizing
+name=color_3d_undef
 rm -rf $paper_dir/$name/inputs
 rm -rf $paper_dir/$name/logs
-sizes="9,13,17,21"
+sizes="4,6"
 wall_time="12:00:00"
 memory="2G"
-
-panqec generate-input -i "$paper_dir/$name/inputs" \
-    --code_class Quasi2DCode --noise_class PauliErrorModel \
-    --ratio equal \
-    --sizes "$sizes" --decoder BeliefPropagationOSDDecoder --bias Z \
-    --eta "0.5" --prob "0.01:0.18:0.005"
-
-# panqec generate-input -i "$paper_dir/$name/inputs" \
-#     --code_class XCubeCode --noise_class PauliErrorModel \
-#     --ratio equal \
-#     --sizes "$sizes" --decoder BeliefPropagationOSDDecoder --bias Z \
-#     --eta "0.5" --prob "0.05:0.15:0.005"
-
-# panqec generate-input -i "$paper_dir/$name/inputs" \
-#     --code_class XCubeCode --noise_class PauliErrorModel \
-#     --ratio equal \
-#     --sizes "$sizes" --decoder BeliefPropagationOSDDecoder --bias Z \
-#     --eta "3" --prob "0.08:0.18:0.005"
-
-# panqec generate-input -i "$paper_dir/$name/inputs" \
-#     --code_class XCubeCode --noise_class PauliErrorModel \
-#     --ratio equal \
-#     --sizes "$sizes" --decoder BeliefPropagationOSDDecoder --bias Z \
-#     --eta "10" --prob "0.07:0.17:0.005"
-
-# panqec generate-input -i "$paper_dir/$name/inputs" \
-#     --code_class XCubeCode --noise_class PauliErrorModel \
-#     --ratio equal \
-#     --sizes "$sizes" --decoder BeliefPropagationOSDDecoder --bias Z \
-#     --eta "30" --prob "0.07:0.17:0.005"
-
-# panqec generate-input -i "$paper_dir/$name/inputs" \
-#     --code_class XCubeCode --noise_class PauliErrorModel \
-#     --ratio equal \
-#     --sizes "$sizes" --decoder BeliefPropagationOSDDecoder --bias Z \
-#     --eta "100" --prob "0.07:0.17:0.005"
-
-# panqec generate-input -i "$paper_dir/$name/inputs" \
-#     --code_class XCubeCode --noise_class PauliErrorModel \
-#     --ratio equal \
-#     --sizes "$sizes" --decoder BeliefPropagationOSDDecoder --bias Z \
-#     --eta "inf" --prob "0.07:0.17:0.005"
-
-panqec generate-qsub --data_dir "$paper_dir/$name" --n_array 126 --memory "$memory" \
-    --wall_time "$wall_time" --trials 100000 --split 36 "$qsub_dir/$name.qsub"
-
-
-# # ============== Deformed ==============
-
-# name=det_xcube_bposd_xzzx_zbias
-# rm -rf $paper_dir/$name/inputs
-# rm -rf $paper_dir/$name/logs
-# sizes="9,13,17,21"
-# wall_time="48:00:00"
-# memory="5G"
-
-# panqec generate-input -i "$paper_dir/$name/inputs" \
-#     --code_class XCubeCode --noise_class DeformedXZZXErrorModel \
-#     --ratio equal \
-#     --sizes "$sizes" --decoder BeliefPropagationOSDDecoder --bias Z \
-#     --eta "0.5" --prob "0.05:0.15:0.005"
-
-# panqec generate-input -i "$paper_dir/$name/inputs" \
-#     --code_class XCubeCode --noise_class DeformedXZZXErrorModel \
-#     --ratio equal \
-#     --sizes "$sizes" --decoder BeliefPropagationOSDDecoder --bias Z \
-#     --eta "3" --prob "0.06:0.15:0.005"
-
-# panqec generate-input -i "$paper_dir/$name/inputs" \
-#     --code_class XCubeCode --noise_class DeformedXZZXErrorModel \
-#     --ratio equal \
-#     --sizes "$sizes" --decoder BeliefPropagationOSDDecoder --bias Z \
-#     --eta "10" --prob "0.08:0.2:0.005"
-
-# panqec generate-input -i "$paper_dir/$name/inputs" \
-#     --code_class XCubeCode --noise_class DeformedXZZXErrorModel \
-#     --ratio equal \
-#     --sizes "$sizes" --decoder BeliefPropagationOSDDecoder --bias Z \
-#     --eta "30" --prob "0.1:0.25:0.005"
-
-# panqec generate-input -i "$paper_dir/$name/inputs" \
-#     --code_class XCubeCode --noise_class DeformedXZZXErrorModel \
-#     --ratio equal \
-#     --sizes "$sizes" --decoder BeliefPropagationOSDDecoder --bias Z \
-#     --eta "100" --prob "0.013:0.3:0.005"
-
-# panqec generate-input -i "$paper_dir/$name/inputs" \
-#     --code_class XCubeCode --noise_class DeformedXZZXErrorModel \
-#     --ratio equal \
-#     --sizes "$sizes" --decoder BeliefPropagationOSDDecoder --bias Z \
-#     --eta "inf" --prob "0.001:0.5:0.01"
-
-# panqec generate-qsub --data_dir "$paper_dir/$name" --n_array 206 --memory "$memory" \
-#     --wall_time "$wall_time" --trials 10000 --split 36 "$qsub_dir/$name.qsub"
-
-# # panqec generate-qsub --data_dir "$paper_dir/$name" --n_array 59 --memory "$memory" \
-# #     --wall_time "$wall_time" --trials 10000 --split 36 "$qsub_dir/$name.qsub"
-=======
-# ============== Deformed ==============
-
-name=rotated_toric_splitting_deformed
-rm -rf $paper_dir/$name/inputs
-rm -rf $paper_dir/$name/logs
-sizes="5,6"
-prob="1e-5,5e-5,1e-4,5e-4,1e-3,5e-3,1e-2,2e-2"
-wall_time="24:00:00"
-memory="5G"
-n_trials=1000000
+n_trials=1000
 n_cores=10
 n_array=20
 
 panqec generate-input -i "$paper_dir/$name/inputs" \
-    --code_class RotatedToric3DCode --noise_class DeformedXZZXErrorModel \
-    --ratio coprime \
-    --sizes "$sizes" --decoder_class BeliefPropagationOSDDecoder --bias Z \
-    --eta "inf" --prob "$prob" --method "splitting" --label $name
+    --code_class Color3DCode --noise_class PauliErrorModel \
+    --ratio equal \
+    --sizes "$sizes" --decoder BeliefPropagationOSDDecoder --bias Z \
+    --eta "inf" --prob "0.01:0.3:0.01"
 
 panqec generate-qsub --data_dir "$paper_dir/$name" --n_array $n_array --memory "$memory" \
     --wall_time "$wall_time" --trials $n_trials --cores $n_cores "$qsub_dir/$name.qsub"
->>>>>>> f29b51ca
+
+# ============== Deformed ==============
+
+# name=rotated_toric_splitting_deformed
+# rm -rf $paper_dir/$name/inputs
+# rm -rf $paper_dir/$name/logs
+# sizes="5,6"
+# prob="1e-5,5e-5,1e-4,5e-4,1e-3,5e-3,1e-2,2e-2"
+# wall_time="24:00:00"
+# memory="5G"
+# n_trials=1000000
+# n_cores=10
+# n_array=20
+
+# panqec generate-input -i "$paper_dir/$name/inputs" \
+#     --code_class RotatedToric3DCode --noise_class DeformedXZZXErrorModel \
+#     --ratio coprime \
+#     --sizes "$sizes" --decoder_class BeliefPropagationOSDDecoder --bias Z \
+#     --eta "inf" --prob "$prob" --method "splitting" --label $name
+
+# panqec generate-qsub --data_dir "$paper_dir/$name" --n_array $n_array --memory "$memory" \
+#     --wall_time "$wall_time" --trials $n_trials --cores $n_cores "$qsub_dir/$name.qsub"