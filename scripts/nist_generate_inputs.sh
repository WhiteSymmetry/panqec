paper_dir=temp/paper
mkdir -p "$paper_dir"
sbatch_dir=temp/paper/sbatch
mkdir -p "$sbatch_dir"
mkdir -p temp/paper/share

# # Sweepmatch undeformed
# name=unrot_sweepmatch_undef_zbias
# rm -rf $paper_dir/$name/inputs
# rm -rf $paper_dir/$name/logs
# sizes="9,11,13,17,21"
# wall_time="5-00:00"
# memory="93GB"
# queue=pml
# bn3d generate-input -i "$paper_dir/$name/inputs" \
#     --code_class ToricCode3D --noise_class PauliErrorModel \
#     --ratio equal \
#     --sizes "$sizes" --decoder SweepMatchDecoder --bias Z \
#     --eta "0.5,1" --prob "0:0.1:0.01"
# bn3d generate-input -i "$paper_dir/$name/inputs" \
#     --code_class ToricCode3D --noise_class PauliErrorModel \
#     --ratio equal \
#     --sizes "$sizes" --decoder SweepMatchDecoder --bias Z \
#     --eta "3" --prob "0.08:0.18:0.01"
# bn3d generate-input -i "$paper_dir/$name/inputs" \
#     --code_class ToricCode3D --noise_class PauliErrorModel \
#     --ratio equal \
#     --sizes "$sizes" --decoder SweepMatchDecoder --bias Z \
#     --eta "10,30,100,1000,inf" --prob "0.1:0.2:0.01"
# bn3d nist-sbatch --data_dir "$paper_dir/$name" --n_array 93 --partition $queue \
#     --memory "$memory" \
#     --wall_time "$wall_time" --trials 10000 --split 40 $sbatch_dir/$name.sbatch
# 
# # Sweepmatch XZZX
# name=unrot_sweepmatch_xzzx_zbias
# rm -rf $paper_dir/$name/inputs
# rm -rf $paper_dir/$name/logs
# sizes="9,11,13,17,21"
# wall_time="5-00:00"
# memory="93GB"
# queue=pml
# bn3d generate-input -i "$paper_dir/$name/inputs" \
#     --code_class ToricCode3D --noise_class DeformedXZZXErrorModel \
#     --ratio equal \
#     --sizes "$sizes" --decoder DeformedSweepMatchDecoder --bias Z \
#     --eta "0.5,1" --prob "0:0.1:0.01"
# bn3d generate-input -i "$paper_dir/$name/inputs" \
#     --code_class ToricCode3D --noise_class DeformedXZZXErrorModel \
#     --ratio equal \
#     --sizes "$sizes" --decoder DeformedSweepMatchDecoder --bias Z \
#     --eta "3" --prob "0.03:0.13:0.01"
# bn3d generate-input -i "$paper_dir/$name/inputs" \
#     --code_class ToricCode3D --noise_class DeformedXZZXErrorModel  \
#     --ratio equal \
#     --sizes "$sizes" --decoder DeformedSweepMatchDecoder --bias Z \
#     --eta "10" --prob "0.09:0.19:0.01"
# bn3d generate-input -i "$paper_dir/$name/inputs" \
#     --code_class ToricCode3D --noise_class DeformedXZZXErrorModel \
#     --ratio equal \
#     --sizes "$sizes" --decoder DeformedSweepMatchDecoder --bias Z \
#     --eta "30,100,1000,inf" --prob "0.16:0.26:0.01"
# bn3d nist-sbatch --data_dir "$paper_dir/$name" --n_array 94 --partition $queue \
#     --memory "$memory" \
#     --wall_time "$wall_time" --trials 10000 --split 40 $sbatch_dir/$name.sbatch


# # Subthreshold scaling coprime 4k+2 runs for scaling with distance.
# for repeat in $(seq 1 10); do
#     name=sts_coprime_scaling_$repeat
#     rm -rf $paper_dir/$name/inputs
#     rm -rf $paper_dir/$name/logs
#     sizes="6,10,14,18"
#     wall_time="3-00:00"
#     memory="93GB"
#     queue=pml
#     bn3d generate-input -i "$paper_dir/$name/inputs" \
#         --code_class LayeredRotatedToricCode --noise_class DeformedXZZXErrorModel \
#         --ratio coprime \
#         --sizes "$sizes" --decoder BeliefPropagationOSDDecoder --bias Z \
#         --eta "300" --prob "0.19:0.23:0.01"
#     bn3d nist-sbatch --data_dir "$paper_dir/$name" --n_array 6 --partition $queue \
#         --memory "$memory" \
#         --wall_time "$wall_time" --trials 50000 --split 40 $sbatch_dir/$name.sbatch
# done
# 
# # Threshold runs for coprime 4k+2.
# name=thr_coprime_scaling
# rm -rf $paper_dir/$name/inputs
# rm -rf $paper_dir/$name/logs
# sizes="6,10,14,18"
# wall_time="5-00:00"
# memory="93GB"
# queue=pml
# bn3d generate-input -i "$paper_dir/$name/inputs" \
#     --code_class LayeredRotatedToricCode --noise_class DeformedXZZXErrorModel \
#     --ratio coprime \
#     --sizes "$sizes" --decoder BeliefPropagationOSDDecoder --bias Z \
#     --eta "30,100,inf" --prob "0:0.55:0.05"
# bn3d nist-sbatch --data_dir "$paper_dir/$name" --n_array 39 --partition $queue \
#     --memory "$memory" \
#     --wall_time "$wall_time" --trials 10000 --split 40 $sbatch_dir/$name.sbatch

# Final runs.
# name=det_unrot_bposd_xzzx_zbias
# rm -rf $paper_dir/$name/inputs
# rm -rf $paper_dir/$name/logs
# sizes="21"
# wall_time="5-00:00"
# memory="93GB"
# bn3d generate-input -i "$paper_dir/$name/inputs" \
#     --lattice kitaev --boundary toric --deformation xzzx --ratio equal  \
#     --sizes "$sizes" --decoder BeliefPropagationOSDDecoder --bias Z \
#     --eta "0.5" --prob "0.055:0.075:0.002"
# bn3d generate-input -i "$paper_dir/$name/inputs" \
#     --lattice kitaev --boundary toric --deformation xzzx --ratio equal  \
#     --sizes "$sizes" --decoder BeliefPropagationOSDDecoder --bias Z \
#     --eta "3" --prob "0.072:0.092:0.002"
# bn3d generate-input -i "$paper_dir/$name/inputs" \
#     --lattice kitaev --boundary toric --deformation xzzx --ratio equal  \
#     --sizes "$sizes" --decoder BeliefPropagationOSDDecoder --bias Z \
#     --eta "10" --prob "0.128:0.148:0.002"
# bn3d generate-input -i "$paper_dir/$name/inputs" \
#     --lattice kitaev --boundary toric --deformation xzzx --ratio equal  \
#     --sizes "$sizes" --decoder BeliefPropagationOSDDecoder --bias Z \
#     --eta "30" --prob "0.154:0.194:0.004"
# bn3d generate-input -i "$paper_dir/$name/inputs" \
#     --lattice kitaev --boundary toric --deformation xzzx --ratio equal  \
#     --sizes "$sizes" --decoder BeliefPropagationOSDDecoder --bias Z \
#     --eta "100" --prob "0.170:0.210:0.004"
# bn3d generate-input -i "$paper_dir/$name/inputs" \
#     --lattice kitaev --boundary toric --deformation xzzx --ratio equal  \
#     --sizes "$sizes" --decoder BeliefPropagationOSDDecoder --bias Z \
#     --eta "1000" --prob "0.18:0.28:0.01"
# bn3d nist-sbatch --data_dir "$paper_dir/$name" --n_array 12 --queue $queue \
#     --wall_time "$wall_time" --trials 10000 --split 2 $sbatch_dir/$name.sbatch
# 
# name=det_unrot_bposd_undef_zbias
# rm -rf $paper_dir/$name/inputs
# rm -rf $paper_dir/$name/logs
# sizes="21"
# wall_time="5-00:00"
# memory="93GB"
# bn3d generate-input -i "$paper_dir/$name/inputs" \
#     --lattice rotated --boundary planar --deformation none --ratio equal \
#     --sizes "$sizes" --decoder BeliefPropagationOSDDecoder --bias Z \
#     --eta "0.5" --prob "0.055:0.075:0.002"
# bn3d generate-input -i "$paper_dir/$name/inputs" \
#     --lattice rotated --boundary planar --deformation none --ratio equal \
#     --sizes "$sizes" --decoder BeliefPropagationOSDDecoder --bias Z \
#     --eta "3" --prob "0.130:0.150:0.002"
# bn3d generate-input -i "$paper_dir/$name/inputs" \
#     --lattice rotated --boundary planar --deformation none --ratio equal \
#     --sizes "$sizes" --decoder BeliefPropagationOSDDecoder --bias Z \
#     --eta "10" --prob "0.226:0.246:0.002"
# bn3d generate-input -i "$paper_dir/$name/inputs" \
#     --lattice rotated --boundary planar --deformation none --ratio equal \
#     --sizes "$sizes" --decoder BeliefPropagationOSDDecoder --bias Z \
#     --eta "30" --prob "0.213:0.233:0.002"
# bn3d generate-input -i "$paper_dir/$name/inputs" \
#     --lattice rotated --boundary planar --deformation none --ratio equal \
#     --sizes "$sizes" --decoder BeliefPropagationOSDDecoder --bias Z \
#     --eta "100" --prob "0.210:0.230:0.002"
# bn3d generate-input -i "$paper_dir/$name/inputs" \
#     --lattice rotated --boundary planar --deformation none --ratio equal \
#     --sizes "$sizes" --decoder BeliefPropagationOSDDecoder --bias Z \
#     --eta "1000" --prob "0.210:0.230:0.002"
# bn3d generate-input -i "$paper_dir/$name/inputs" \
#     --lattice rotated --boundary planar --deformation none --ratio equal \
#     --sizes "$sizes" --decoder BeliefPropagationOSDDecoder --bias Z \
#     --eta "inf" --prob "0.209:0.229:0.002"
# bn3d nist-sbatch --data_dir "$paper_dir/$name" --n_array 14 --queue $queue \

<<<<<<< HEAD
name=det_rhombic_bposd_undef_xbias
rm -rf $paper_dir/$name/inputs
rm -rf $paper_dir/$name/logs
sizes="10,14,18,22"
wall_time="14-00:00"
memory="90GB"
bn3d generate-input -i "$paper_dir/$name/inputs" \
    --code_class RhombicCode --noise_class PauliErrorModel \
    --ratio equal \
    --sizes "$sizes" --decoder BeliefPropagationOSDDecoder --bias X \
    --eta "0.5" --prob "0.010:0.020:0.001"
bn3d generate-input -i "$paper_dir/$name/inputs" \
    --code_class RhombicCode --noise_class PauliErrorModel \
    --ratio equal \
    --sizes "$sizes" --decoder BeliefPropagationOSDDecoder --bias X \
    --eta "3" --prob "0.026:0.046:0.002"
bn3d generate-input -i "$paper_dir/$name/inputs" \
    --code_class RhombicCode --noise_class PauliErrorModel \
    --ratio equal \
    --sizes "$sizes" --decoder BeliefPropagationOSDDecoder --bias X \
    --eta "10" --prob "0.070:0.130:0.005"
bn3d generate-input -i "$paper_dir/$name/inputs" \
    --code_class RhombicCode --noise_class PauliErrorModel \
    --ratio equal \
    --sizes "$sizes" --decoder BeliefPropagationOSDDecoder --bias X \
    --eta "20" --prob "0.15:0.22:0.006"
bn3d generate-input -i "$paper_dir/$name/inputs" \
    --code_class RhombicCode --noise_class PauliErrorModel \
    --ratio equal \
    --sizes "$sizes" --decoder BeliefPropagationOSDDecoder --bias X \
    --eta "30" --prob "0.25:0.32:0.006"
bn3d generate-input -i "$paper_dir/$name/inputs" \
    --code_class RhombicCode --noise_class PauliErrorModel \
    --ratio equal \
    --sizes "$sizes" --decoder BeliefPropagationOSDDecoder --bias X \
    --eta "100,inf" --prob "0.25:0.30:0.005"
bn3d nist-sbatch --data_dir "$paper_dir/$name" --n_array 42 --memory "$memory" \
    --wall_time "$wall_time" --trials 10000 --split 20 $sbatch_dir/$name.sbatch

name=det_rhombic_bposd_xzzx_xbias
rm -rf $paper_dir/$name/inputs
rm -rf $paper_dir/$name/logs
sizes="10,14,18,22"
wall_time="14-00:00"
memory="90GB"
bn3d generate-input -i "$paper_dir/$name/inputs" \
    --code_class RhombicCode --noise_class DeformedRhombicErrorModel \
    --ratio equal \
    --sizes "$sizes" --decoder BeliefPropagationOSDDecoder --bias X \
    --eta "0.5" --prob "0.010:0.020:0.001"
bn3d generate-input -i "$paper_dir/$name/inputs" \
    --code_class RhombicCode --noise_class DeformedRhombicErrorModel \
    --ratio equal \
    --sizes "$sizes" --decoder BeliefPropagationOSDDecoder --bias X \
    --eta "3" --prob "0.025:0.035:0.001"
bn3d generate-input -i "$paper_dir/$name/inputs" \
    --code_class RhombicCode --noise_class DeformedRhombicErrorModel \
    --ratio equal \
    --sizes "$sizes" --decoder BeliefPropagationOSDDecoder --bias X \
    --eta "10" --prob "0.05:0.07:0.002"
bn3d generate-input -i "$paper_dir/$name/inputs" \
    --code_class RhombicCode --noise_class DeformedRhombicErrorModel \
    --ratio equal \
    --sizes "$sizes" --decoder BeliefPropagationOSDDecoder --bias X \
    --eta "30" --prob "0.07:0.11:0.004"
bn3d generate-input -i "$paper_dir/$name/inputs" \
    --code_class RhombicCode --noise_class DeformedRhombicErrorModel \
    --ratio equal \
    --sizes "$sizes" --decoder BeliefPropagationOSDDecoder --bias X \
    --eta "100" --prob "0.09:0.18:0.01"
bn3d generate-input -i "$paper_dir/$name/inputs" \
    --code_class RhombicCode --noise_class DeformedRhombicErrorModel \
    --ratio equal \
    --sizes "$sizes" --decoder BeliefPropagationOSDDecoder --bias X \
    --eta "1000" --prob "0.10:0.50:0.02"
bn3d generate-input -i "$paper_dir/$name/inputs" \
    --code_class RhombicCode --noise_class DeformedRhombicErrorModel \
    --ratio equal \
    --sizes "$sizes" --decoder BeliefPropagationOSDDecoder --bias X \
    --eta "inf" --prob "0.30:0.50:0.02"
bn3d nist-sbatch --data_dir "$paper_dir/$name" --n_array 45 --memory "$memory" \
    --wall_time "$wall_time" --trials 10000 --split 8 $sbatch_dir/$name.sbatch
=======
# name=det_rhombic_bposd_undef_xbias
# rm -rf $paper_dir/$name/inputs
# rm -rf $paper_dir/$name/logs
# sizes="10,14,18,22"
# wall_time="14-00:00"
# memory="90GB"
# bn3d generate-input -i "$paper_dir/$name/inputs" \
#     --code_class RhombicCode --noise_class PauliErrorModel \
#     --ratio equal \
#     --sizes "$sizes" --decoder BeliefPropagationOSDDecoder --bias X \
#     --eta "0.5" --prob "0.010:0.020:0.001"
# bn3d generate-input -i "$paper_dir/$name/inputs" \
#     --code_class RhombicCode --noise_class PauliErrorModel \
#     --ratio equal \
#     --sizes "$sizes" --decoder BeliefPropagationOSDDecoder --bias X \
#     --eta "3" --prob "0.026:0.046:0.002"
# bn3d generate-input -i "$paper_dir/$name/inputs" \
#     --code_class RhombicCode --noise_class PauliErrorModel \
#     --ratio equal \
#     --sizes "$sizes" --decoder BeliefPropagationOSDDecoder --bias X \
#     --eta "10" --prob "0.070:0.130:0.005"
# bn3d generate-input -i "$paper_dir/$name/inputs" \
#     --code_class RhombicCode --noise_class PauliErrorModel \
#     --ratio equal \
#     --sizes "$sizes" --decoder BeliefPropagationOSDDecoder --bias X \
#     --eta "20" --prob "0.15:0.22:0.006"
# bn3d generate-input -i "$paper_dir/$name/inputs" \
#     --code_class RhombicCode --noise_class PauliErrorModel \
#     --ratio equal \
#     --sizes "$sizes" --decoder BeliefPropagationOSDDecoder --bias X \
#     --eta "30" --prob "0.25:0.32:0.006"
# bn3d generate-input -i "$paper_dir/$name/inputs" \
#     --code_class RhombicCode --noise_class PauliErrorModel \
#     --ratio equal \
#     --sizes "$sizes" --decoder BeliefPropagationOSDDecoder --bias X \
#     --eta "100,inf" --prob "0.25:0.30:0.005"
# bn3d nist-sbatch --data_dir "$paper_dir/$name" --n_array 42 --memory "$memory" \
#     --wall_time "$wall_time" --trials 10000 --split 20 $sbatch_dir/$name.sbatch
# 
# name=det_rhombic_bposd_xzzx_xbias
# rm -rf $paper_dir/$name/inputs
# rm -rf $paper_dir/$name/logs
# sizes="10,14,18,22"
# wall_time="14-00:00"
# memory="90GB"
# bn3d generate-input -i "$paper_dir/$name/inputs" \
#     --code_class RhombicCode --noise_class DeformedRhombicErrorModel \
#     --ratio equal \
#     --sizes "$sizes" --decoder BeliefPropagationOSDDecoder --bias X \
#     --eta "0.5" --prob "0.010:0.020:0.001"
# bn3d generate-input -i "$paper_dir/$name/inputs" \
#     --code_class RhombicCode --noise_class DeformedRhombicErrorModel \
#     --ratio equal \
#     --sizes "$sizes" --decoder BeliefPropagationOSDDecoder --bias X \
#     --eta "3" --prob "0.025:0.035:0.001"
# bn3d generate-input -i "$paper_dir/$name/inputs" \
#     --code_class RhombicCode --noise_class DeformedRhombicErrorModel \
#     --ratio equal \
#     --sizes "$sizes" --decoder BeliefPropagationOSDDecoder --bias X \
#     --eta "10" --prob "0.05:0.07:0.002"
# bn3d generate-input -i "$paper_dir/$name/inputs" \
#     --code_class RhombicCode --noise_class DeformedRhombicErrorModel \
#     --ratio equal \
#     --sizes "$sizes" --decoder BeliefPropagationOSDDecoder --bias X \
#     --eta "30" --prob "0.07:0.11:0.004"
# bn3d generate-input -i "$paper_dir/$name/inputs" \
#     --code_class RhombicCode --noise_class DeformedRhombicErrorModel \
#     --ratio equal \
#     --sizes "$sizes" --decoder BeliefPropagationOSDDecoder --bias X \
#     --eta "100" --prob "0.09:0.18:0.01"
# bn3d generate-input -i "$paper_dir/$name/inputs" \
#     --code_class RhombicCode --noise_class DeformedRhombicErrorModel \
#     --ratio equal \
#     --sizes "$sizes" --decoder BeliefPropagationOSDDecoder --bias X \
#     --eta "1000" --prob "0.10:0.50:0.02"
# bn3d generate-input -i "$paper_dir/$name/inputs" \
#     --code_class RhombicCode --noise_class DeformedRhombicErrorModel \
#     --ratio equal \
#     --sizes "$sizes" --decoder BeliefPropagationOSDDecoder --bias X \
#     --eta "inf" --prob "0.30:0.50:0.02"
# bn3d nist-sbatch --data_dir "$paper_dir/$name" --n_array 45 --memory "$memory" \
#     --wall_time "$wall_time" --trials 10000 --split 8 $sbatch_dir/$name.sbatch


# Extra rhombic
for repeat in $(seq 1 5); do
    name=det_rhombic_bposd_xzzx_xbias_extra
    rm -rf $paper_dir/$name/inputs
    rm -rf $paper_dir/$name/logs
    sizes="10,14,18,22"
    wall_time="7-00:00"
    memory="90GB"
    bn3d generate-input -i "$paper_dir/$name/inputs" \
        --code_class RhombicCode --noise_class DeformedRhombicErrorModel \
        --ratio equal \
        --sizes "$sizes" --decoder BeliefPropagationOSDDecoder --bias X \
        --eta "1000" --prob "0.50"
    bn3d generate-input -i "$paper_dir/$name/inputs" \
        --code_class RhombicCode --noise_class DeformedRhombicErrorModel \
        --ratio equal \
        --sizes "$sizes" --decoder BeliefPropagationOSDDecoder --bias X \
        --eta "inf" --prob "0.30:0.50:0.02"
    bn3d nist-sbatch --data_dir "$paper_dir/$name" --n_array 13 --memory "$memory" \
        --wall_time "$wall_time" --trials 2000 --split 4 $sbatch_dir/$name.sbatch
done
>>>>>>> 39853b37
<|MERGE_RESOLUTION|>--- conflicted
+++ resolved
@@ -170,90 +170,6 @@
 #     --eta "inf" --prob "0.209:0.229:0.002"
 # bn3d nist-sbatch --data_dir "$paper_dir/$name" --n_array 14 --queue $queue \
 
-<<<<<<< HEAD
-name=det_rhombic_bposd_undef_xbias
-rm -rf $paper_dir/$name/inputs
-rm -rf $paper_dir/$name/logs
-sizes="10,14,18,22"
-wall_time="14-00:00"
-memory="90GB"
-bn3d generate-input -i "$paper_dir/$name/inputs" \
-    --code_class RhombicCode --noise_class PauliErrorModel \
-    --ratio equal \
-    --sizes "$sizes" --decoder BeliefPropagationOSDDecoder --bias X \
-    --eta "0.5" --prob "0.010:0.020:0.001"
-bn3d generate-input -i "$paper_dir/$name/inputs" \
-    --code_class RhombicCode --noise_class PauliErrorModel \
-    --ratio equal \
-    --sizes "$sizes" --decoder BeliefPropagationOSDDecoder --bias X \
-    --eta "3" --prob "0.026:0.046:0.002"
-bn3d generate-input -i "$paper_dir/$name/inputs" \
-    --code_class RhombicCode --noise_class PauliErrorModel \
-    --ratio equal \
-    --sizes "$sizes" --decoder BeliefPropagationOSDDecoder --bias X \
-    --eta "10" --prob "0.070:0.130:0.005"
-bn3d generate-input -i "$paper_dir/$name/inputs" \
-    --code_class RhombicCode --noise_class PauliErrorModel \
-    --ratio equal \
-    --sizes "$sizes" --decoder BeliefPropagationOSDDecoder --bias X \
-    --eta "20" --prob "0.15:0.22:0.006"
-bn3d generate-input -i "$paper_dir/$name/inputs" \
-    --code_class RhombicCode --noise_class PauliErrorModel \
-    --ratio equal \
-    --sizes "$sizes" --decoder BeliefPropagationOSDDecoder --bias X \
-    --eta "30" --prob "0.25:0.32:0.006"
-bn3d generate-input -i "$paper_dir/$name/inputs" \
-    --code_class RhombicCode --noise_class PauliErrorModel \
-    --ratio equal \
-    --sizes "$sizes" --decoder BeliefPropagationOSDDecoder --bias X \
-    --eta "100,inf" --prob "0.25:0.30:0.005"
-bn3d nist-sbatch --data_dir "$paper_dir/$name" --n_array 42 --memory "$memory" \
-    --wall_time "$wall_time" --trials 10000 --split 20 $sbatch_dir/$name.sbatch
-
-name=det_rhombic_bposd_xzzx_xbias
-rm -rf $paper_dir/$name/inputs
-rm -rf $paper_dir/$name/logs
-sizes="10,14,18,22"
-wall_time="14-00:00"
-memory="90GB"
-bn3d generate-input -i "$paper_dir/$name/inputs" \
-    --code_class RhombicCode --noise_class DeformedRhombicErrorModel \
-    --ratio equal \
-    --sizes "$sizes" --decoder BeliefPropagationOSDDecoder --bias X \
-    --eta "0.5" --prob "0.010:0.020:0.001"
-bn3d generate-input -i "$paper_dir/$name/inputs" \
-    --code_class RhombicCode --noise_class DeformedRhombicErrorModel \
-    --ratio equal \
-    --sizes "$sizes" --decoder BeliefPropagationOSDDecoder --bias X \
-    --eta "3" --prob "0.025:0.035:0.001"
-bn3d generate-input -i "$paper_dir/$name/inputs" \
-    --code_class RhombicCode --noise_class DeformedRhombicErrorModel \
-    --ratio equal \
-    --sizes "$sizes" --decoder BeliefPropagationOSDDecoder --bias X \
-    --eta "10" --prob "0.05:0.07:0.002"
-bn3d generate-input -i "$paper_dir/$name/inputs" \
-    --code_class RhombicCode --noise_class DeformedRhombicErrorModel \
-    --ratio equal \
-    --sizes "$sizes" --decoder BeliefPropagationOSDDecoder --bias X \
-    --eta "30" --prob "0.07:0.11:0.004"
-bn3d generate-input -i "$paper_dir/$name/inputs" \
-    --code_class RhombicCode --noise_class DeformedRhombicErrorModel \
-    --ratio equal \
-    --sizes "$sizes" --decoder BeliefPropagationOSDDecoder --bias X \
-    --eta "100" --prob "0.09:0.18:0.01"
-bn3d generate-input -i "$paper_dir/$name/inputs" \
-    --code_class RhombicCode --noise_class DeformedRhombicErrorModel \
-    --ratio equal \
-    --sizes "$sizes" --decoder BeliefPropagationOSDDecoder --bias X \
-    --eta "1000" --prob "0.10:0.50:0.02"
-bn3d generate-input -i "$paper_dir/$name/inputs" \
-    --code_class RhombicCode --noise_class DeformedRhombicErrorModel \
-    --ratio equal \
-    --sizes "$sizes" --decoder BeliefPropagationOSDDecoder --bias X \
-    --eta "inf" --prob "0.30:0.50:0.02"
-bn3d nist-sbatch --data_dir "$paper_dir/$name" --n_array 45 --memory "$memory" \
-    --wall_time "$wall_time" --trials 10000 --split 8 $sbatch_dir/$name.sbatch
-=======
 # name=det_rhombic_bposd_undef_xbias
 # rm -rf $paper_dir/$name/inputs
 # rm -rf $paper_dir/$name/logs
@@ -358,5 +274,4 @@
         --eta "inf" --prob "0.30:0.50:0.02"
     bn3d nist-sbatch --data_dir "$paper_dir/$name" --n_array 13 --memory "$memory" \
         --wall_time "$wall_time" --trials 2000 --split 4 $sbatch_dir/$name.sbatch
-done
->>>>>>> 39853b37
+done