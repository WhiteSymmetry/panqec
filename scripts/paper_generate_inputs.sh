paper_dir=temp/paper
mkdir -p "$paper_dir"
sbatch_dir=temp/paper/sbatch
mkdir -p "$sbatch_dir"
mkdir -p temp/paper/share

ratio=equal
wall_time="0-23:59"
queue=defq

# Final runs.
name=det_unrot_bposd_xzzx_zbias
rm -rf $paper_dir/$name/inputs
rm -rf $paper_dir/$name/logs
<<<<<<< HEAD
sizes="9,11,13,17,21"
bn3d generate-input -i "$paper_dir/$name/inputs" \
    --lattice kitaev --boundary toric --deformation xzzx --ratio equal  \
    --sizes "$sizes" --decoder BeliefPropagationOSDDecoder --bias Z \
    --eta "0.5" --prob "0.050:0.070:0.002"
bn3d generate-input -i "$paper_dir/$name/inputs" \
    --lattice kitaev --boundary toric --deformation xzzx --ratio equal  \
    --sizes "$sizes" --decoder BeliefPropagationOSDDecoder --bias Z \
    --eta "3" --prob "0.070:0.090:0.002"
bn3d generate-input -i "$paper_dir/$name/inputs" \
    --lattice kitaev --boundary toric --deformation xzzx --ratio equal  \
    --sizes "$sizes" --decoder BeliefPropagationOSDDecoder --bias Z \
    --eta "10" --prob "0.100:0.140:0.004"
bn3d generate-input -i "$paper_dir/$name/inputs" \
=======
sizes="9,11,13,17"
panqec generate-input -i "$paper_dir/$name/inputs" \
    --lattice kitaev --boundary toric --deformation xzzx --ratio equal  \
    --sizes "$sizes" --decoder BeliefPropagationOSDDecoder --bias Z \
    --eta "0.5" --prob "0.055:0.075:0.002"
panqec generate-input -i "$paper_dir/$name/inputs" \
    --lattice kitaev --boundary toric --deformation xzzx --ratio equal  \
    --sizes "$sizes" --decoder BeliefPropagationOSDDecoder --bias Z \
    --eta "3" --prob "0.072:0.092:0.002"
panqec generate-input -i "$paper_dir/$name/inputs" \
    --lattice kitaev --boundary toric --deformation xzzx --ratio equal  \
    --sizes "$sizes" --decoder BeliefPropagationOSDDecoder --bias Z \
    --eta "10" --prob "0.128:0.148:0.002"
panqec generate-input -i "$paper_dir/$name/inputs" \
>>>>>>> 6c92138e
    --lattice kitaev --boundary toric --deformation xzzx --ratio equal  \
    --sizes "$sizes" --decoder BeliefPropagationOSDDecoder --bias Z \
    --eta "30" --prob "0.154:0.194:0.004"
panqec generate-input -i "$paper_dir/$name/inputs" \
    --lattice kitaev --boundary toric --deformation xzzx --ratio equal  \
    --sizes "$sizes" --decoder BeliefPropagationOSDDecoder --bias Z \
<<<<<<< HEAD
    --eta "100" --prob "0.190:0.230:0.004"
bn3d generate-input -i "$paper_dir/$name/inputs" \
    --lattice kitaev --boundary toric --deformation xzzx --ratio equal  \
    --sizes "$sizes" --decoder BeliefPropagationOSDDecoder --bias Z \
    --eta "1000" --prob "0.18:0.28:0.01"
bn3d pi-sbatch --data_dir "$paper_dir/$name" --n_array 6 --queue $queue \
    --wall_time "$wall_time" --trials 10000 --split 7 $sbatch_dir/$name.sbatch
=======
    --eta "100" --prob "0.170:0.210:0.004"
panqec generate-input -i "$paper_dir/$name/inputs" \
    --lattice kitaev --boundary toric --deformation xzzx --ratio equal  \
    --sizes "$sizes" --decoder BeliefPropagationOSDDecoder --bias Z \
    --eta "1000" --prob "0.18:0.28:0.01"
panqec pi-sbatch --data_dir "$paper_dir/$name" --n_array 12 --queue $queue \
    --wall_time "$wall_time" --trials 10000 --split 2 $sbatch_dir/$name.sbatch
>>>>>>> 6c92138e

name=det_unrot_bposd_undef_zbias
rm -rf $paper_dir/$name/inputs
rm -rf $paper_dir/$name/logs
<<<<<<< HEAD
bn3d generate-input -i "$paper_dir/$name/inputs" \
    --lattice kitaev --boundary toric --deformation none --ratio equal  \
    --sizes "$sizes" --decoder BeliefPropagationOSDDecoder --bias Z \
    --eta "0.5" --prob "0.050:0.070:0.002"
bn3d generate-input -i "$paper_dir/$name/inputs" \
    --lattice kitaev --boundary toric --deformation none --ratio equal  \
    --sizes "$sizes" --decoder BeliefPropagationOSDDecoder --bias Z \
    --eta "3" --prob "0.118:0.130:0.002"
bn3d generate-input -i "$paper_dir/$name/inputs" \
    --lattice kitaev --boundary toric --deformation none --ratio equal  \
    --sizes "$sizes" --decoder BeliefPropagationOSDDecoder --bias Z \
    --eta "10" --prob "0.214:0.234:0.002"
bn3d generate-input -i "$paper_dir/$name/inputs" \
    --lattice kitaev --boundary toric --deformation none --ratio equal  \
    --sizes "$sizes" --decoder BeliefPropagationOSDDecoder --bias Z \
    --eta "30" --prob "0.208:0.228:0.002"
bn3d generate-input -i "$paper_dir/$name/inputs" \
    --lattice kitaev --boundary toric --deformation none --ratio equal  \
    --sizes "$sizes" --decoder BeliefPropagationOSDDecoder --bias Z \
    --eta "100" --prob "0.206:0.226:0.002"
bn3d generate-input -i "$paper_dir/$name/inputs" \
    --lattice kitaev --boundary toric --deformation none --ratio equal  \
    --sizes "$sizes" --decoder BeliefPropagationOSDDecoder --bias Z \
    --eta "1000" --prob "0.204:0.224:0.002"
bn3d generate-input -i "$paper_dir/$name/inputs" \
    --lattice kitaev --boundary toric --deformation none --ratio equal  \
    --sizes "$sizes" --decoder BeliefPropagationOSDDecoder --bias Z \
    --eta "inf" --prob "0.204:0.224:0.002"
bn3d pi-sbatch --data_dir "$paper_dir/$name" --n_array 7 --queue $queue \
    --wall_time "$wall_time" --trials 10000 --split 7 $sbatch_dir/$name.sbatch
=======
panqec generate-input -i "$paper_dir/$name/inputs" \
    --lattice rotated --boundary planar --deformation none --ratio equal \
    --sizes "$sizes" --decoder BeliefPropagationOSDDecoder --bias Z \
    --eta "0.5" --prob "0.055:0.075:0.002"
panqec generate-input -i "$paper_dir/$name/inputs" \
    --lattice rotated --boundary planar --deformation none --ratio equal \
    --sizes "$sizes" --decoder BeliefPropagationOSDDecoder --bias Z \
    --eta "3" --prob "0.130:0.150:0.002"
panqec generate-input -i "$paper_dir/$name/inputs" \
    --lattice rotated --boundary planar --deformation none --ratio equal \
    --sizes "$sizes" --decoder BeliefPropagationOSDDecoder --bias Z \
    --eta "10" --prob "0.226:0.246:0.002"
panqec generate-input -i "$paper_dir/$name/inputs" \
    --lattice rotated --boundary planar --deformation none --ratio equal \
    --sizes "$sizes" --decoder BeliefPropagationOSDDecoder --bias Z \
    --eta "30" --prob "0.213:0.233:0.002"
panqec generate-input -i "$paper_dir/$name/inputs" \
    --lattice rotated --boundary planar --deformation none --ratio equal \
    --sizes "$sizes" --decoder BeliefPropagationOSDDecoder --bias Z \
    --eta "100" --prob "0.210:0.230:0.002"
panqec generate-input -i "$paper_dir/$name/inputs" \
    --lattice rotated --boundary planar --deformation none --ratio equal \
    --sizes "$sizes" --decoder BeliefPropagationOSDDecoder --bias Z \
    --eta "1000" --prob "0.210:0.230:0.002"
panqec generate-input -i "$paper_dir/$name/inputs" \
    --lattice rotated --boundary planar --deformation none --ratio equal \
    --sizes "$sizes" --decoder BeliefPropagationOSDDecoder --bias Z \
    --eta "inf" --prob "0.209:0.229:0.002"
panqec pi-sbatch --data_dir "$paper_dir/$name" --n_array 14 --queue $queue \
    --wall_time "$wall_time" --trials 10000 --split 2 $sbatch_dir/$name.sbatch
>>>>>>> 6c92138e

: '
# Regime where finite-size scaling starts to break down
name=rot_bposd_xzzx_zbias
panqec generate-input -i "$paper_dir/$name/inputs" \
    --lattice rotated --boundary planar --deformation xzzx --ratio "$ratio" \
    --sizes "2,4,6,8,10" --decoder BeliefPropagationOSDDecoder  --bias Z \
    --eta "60,70,80" --prob "0.30:0.40:0.01"
panqec pi-sbatch --data_dir "$paper_dir/$name" --n_array 10 --queue $queue \
    --wall_time "$wall_time" --trials 10000 --split 10 $sbatch_dir/$name.sbatch

# Rough runs for new deformed rhombic code
name=det_rhombic_bposd_undef_zbias
panqec generate-input -i "$paper_dir/$name/inputs" \
    --code_class RhombicCode --noise_class PauliErrorModel \
    --ratio "$ratio" \
    --sizes "2,4,6,8" --decoder BeliefPropagationOSDDecoder --bias Z \
    --eta "0.5,1,10,30,100,inf" --prob "0.005:0.025:0.001"
panqec pi-sbatch --data_dir "$paper_dir/$name" --n_array 6 --queue $queue \
    --wall_time "$wall_time" --trials 10000 --split 10 $sbatch_dir/$name.sbatch

name=det_rhombic_bposd_xzzx_zbias
panqec generate-input -i "$paper_dir/$name/inputs" \
    --code_class RhombicCode --noise_class DeformedRhombicErrorModel \
    --ratio "$ratio" \
    --sizes "2,4,6,8" --decoder BeliefPropagationOSDDecoder --bias Z \
    --eta "0.5,1,10,30,100,inf" --prob "0.005:0.025:0.001"
panqec pi-sbatch --data_dir "$paper_dir/$name" --n_array 6 --queue $queue \
    --wall_time "$wall_time" --trials 10000 --split 10 $sbatch_dir/$name.sbatch

# Detailed rhombic code runs. These are final.
name=det_rhombic_bposd_undef_xbias
panqec generate-input -i "$paper_dir/$name/inputs" \
    --code_class RhombicCode --noise_class PauliErrorModel \
    --ratio "$ratio" \
    --sizes "6,8,10,12" --decoder BeliefPropagationOSDDecoder --bias X \
    --eta "0.5,1" --prob "0.006:0.025:0.002"
panqec generate-input -i "$paper_dir/$name/inputs" \
    --code_class RhombicCode --noise_class PauliErrorModel \
    --ratio "$ratio" \
    --sizes "6,8,10,12" --decoder BeliefPropagationOSDDecoder --bias X \
    --eta "3" --prob "0.02:0.06:0.005"
panqec generate-input -i "$paper_dir/$name/inputs" \
    --code_class RhombicCode --noise_class PauliErrorModel \
    --ratio "$ratio" \
    --sizes "6,8,10,12" --decoder BeliefPropagationOSDDecoder --bias X \
    --eta "10" --prob "0.08:0.12:0.005"
panqec generate-input -i "$paper_dir/$name/inputs" \
    --code_class RhombicCode --noise_class PauliErrorModel \
    --ratio "$ratio" \
    --sizes "6,8,10,12" --decoder BeliefPropagationOSDDecoder --bias X \
    --eta "15,20,25" --prob "0.10:0.32:0.01"
panqec generate-input -i "$paper_dir/$name/inputs" \
    --code_class RhombicCode --noise_class PauliErrorModel \
    --ratio "$ratio" \
    --sizes "6,8,10,12" --decoder BeliefPropagationOSDDecoder --bias X \
    --eta "30,100,inf" --prob "0.26:0.32:0.005"
panqec pi-sbatch --data_dir "$paper_dir/$name" --n_array 6 --queue $queue \
    --wall_time "$wall_time" --trials 10000 --split 5 $sbatch_dir/$name.sbatch

name=det_rhombic_bposd_xzzx_xbias
panqec generate-input -i "$paper_dir/$name/inputs" \
    --code_class RhombicCode --noise_class DeformedRhombicErrorModel \
    --ratio "$ratio" \
    --sizes "6,8,10,12" --decoder BeliefPropagationOSDDecoder --bias X \
    --eta "0.5,1" --prob "0.01:0.025:0.002"
panqec generate-input -i "$paper_dir/$name/inputs" \
    --code_class RhombicCode --noise_class DeformedRhombicErrorModel \
    --ratio "$ratio" \
    --sizes "6,8,10,12" --decoder BeliefPropagationOSDDecoder --bias X \
    --eta "3" --prob "0.014:0.04:0.002"
panqec generate-input -i "$paper_dir/$name/inputs" \
    --code_class RhombicCode --noise_class DeformedRhombicErrorModel \
    --ratio "$ratio" \
    --sizes "6,8,10,12" --decoder BeliefPropagationOSDDecoder --bias X \
    --eta "10" --prob "0.04:0.08:0.005"
panqec generate-input -i "$paper_dir/$name/inputs" \
    --code_class RhombicCode --noise_class DeformedRhombicErrorModel \
    --ratio "$ratio" \
    --sizes "6,8,10,12" --decoder BeliefPropagationOSDDecoder --bias X \
    --eta "30" --prob "0.10:0.14:0.005"
panqec generate-input -i "$paper_dir/$name/inputs" \
    --code_class RhombicCode --noise_class DeformedRhombicErrorModel \
    --ratio "$ratio" \
    --sizes "6,8,10,12" --decoder BeliefPropagationOSDDecoder --bias X \
    --eta "100" --prob "0.16:0.22:0.005"
panqec generate-input -i "$paper_dir/$name/inputs" \
    --code_class RhombicCode --noise_class DeformedRhombicErrorModel \
    --ratio "$ratio" \
    --sizes "6,8,10,12" --decoder BeliefPropagationOSDDecoder --bias X \
    --eta "inf" --prob "0.38:0.42:0.005"
panqec pi-sbatch --data_dir "$paper_dir/$name" --n_array 6 --queue $queue \
    --wall_time "$wall_time" --trials 10000  --split 5 $sbatch_dir/$name.sbatch

# Subthreshold scaling.
name=lay_coprime_xzzx_zbias
panqec generate-input -i "$paper_dir/$name/inputs" \
    --code_class RotatedToric3DCode --noise_class DeformedXZZXErrorModel \
    --ratio coprime \
    --sizes "4,6,8,10,12" --decoder BeliefPropagationOSDDecoder --bias Z \
    --eta "0.5,10,100,inf" --prob "0:0.5:0.02"
panqec pi-sbatch --data_dir "$paper_dir/$name" --n_array 6 --queue $queue \
    --wall_time "$wall_time" --trials 10000 --split 10 $sbatch_dir/$name.sbatch

name=lay_coprime_undef_zbias
panqec generate-input -i "$paper_dir/$name/inputs" \
    --code_class RotatedToric3DCode --noise_class PauliErrorModel \
    --ratio coprime \
    --sizes "4,6,8,10,12" --decoder BeliefPropagationOSDDecoder --bias Z \
    --eta "0.5,10,100,inf" --prob "0:0.5:0.02"
panqec pi-sbatch --data_dir "$paper_dir/$name" --n_array 6 --queue $queue \
    --wall_time "$wall_time" --trials 10000 --split 10 $sbatch_dir/$name.sbatch

name=lay_equal_xzzx_zbias
panqec generate-input -i "$paper_dir/$name/inputs" \
    --code_class RotatedToric3DCode --noise_class DeformedXZZXErrorModel \
    --ratio equal \
    --sizes "4,6,8,10,12" --decoder BeliefPropagationOSDDecoder --bias Z \
    --eta "0.5,10,100,inf" --prob "0:0.5:0.02"
panqec pi-sbatch --data_dir "$paper_dir/$name" --n_array 6 --queue $queue \
    --wall_time "$wall_time" --trials 10000 --split 10 $sbatch_dir/$name.sbatch

name=lay_equal_undef_zbias
panqec generate-input -i "$paper_dir/$name/inputs" \
    --code_class RotatedToric3DCode --noise_class PauliErrorModel \
    --ratio equal \
    --sizes "4,6,8,10,12" --decoder BeliefPropagationOSDDecoder --bias Z \
    --eta "0.5,10,100,inf" --prob "0:0.5:0.02"
panqec pi-sbatch --data_dir "$paper_dir/$name" --n_array 6 --queue $queue \
    --wall_time "$wall_time" --trials 10000 --split 10 $sbatch_dir/$name.sbatch


name=sts_lay_coprime_xzzx_zbias_300_1
rm -rf "$paper_dir/$name/inputs"
rm -rf "$paper_dir/$name/logs"
panqec generate-input -i "$paper_dir/$name/inputs" \
    --code_class RotatedToric3DCode --noise_class DeformedXZZXErrorModel \
    --ratio coprime \
    --sizes "6,7,9,10,11,13,15" --decoder BeliefPropagationOSDDecoder --bias Z \
    --eta "300" --prob "0.19:0.23:0.01"
panqec pi-sbatch --data_dir "$paper_dir/$name" --n_array 5 --queue $queue \
    --wall_time "$wall_time" --trials 166667 --split 80 $sbatch_dir/$name.sbatch

name=sts_lay_coprime_xzzx_zbias_300_2
rm -rf "$paper_dir/$name/inputs"
rm -rf "$paper_dir/$name/logs"
panqec generate-input -i "$paper_dir/$name/inputs" \
    --code_class RotatedToric3DCode --noise_class DeformedXZZXErrorModel \
    --ratio coprime \
    --sizes "6,7,9,10,11,13,15" --decoder BeliefPropagationOSDDecoder --bias Z \
    --eta "300" --prob "0.19:0.23:0.01"
panqec pi-sbatch --data_dir "$paper_dir/$name" --n_array 5 --queue $queue \
    --wall_time "$wall_time" --trials 166667 --split 80 $sbatch_dir/$name.sbatch

name=sts_lay_coprime_xzzx_zbias_300_3
rm -rf "$paper_dir/$name/inputs"
rm -rf "$paper_dir/$name/logs"
panqec generate-input -i "$paper_dir/$name/inputs" \
    --code_class RotatedToric3DCode --noise_class DeformedXZZXErrorModel \
    --ratio coprime \
    --sizes "6,7,9,10,11,13,15" --decoder BeliefPropagationOSDDecoder --bias Z \
    --eta "300" --prob "0.19:0.23:0.01"
panqec pi-sbatch --data_dir "$paper_dir/$name" --n_array 5 --queue $queue \
    --wall_time "$wall_time" --trials 166667 --split 80 $sbatch_dir/$name.sbatch


name=sts_lay_coprime_undef_zbias
rm -rf "$paper_dir/$name/inputs"
rm -rf "$paper_dir/$name/logs"
panqec generate-input -i "$paper_dir/$name/inputs" \
    --code_class RotatedToric3DCode --noise_class PauliErrorModel \
    --ratio coprime \
    --sizes "7,9,11,13,15" --decoder BeliefPropagationOSDDecoder --bias Z \
    --eta "100" --prob "0.19:0.23:0.01"
panqec pi-sbatch --data_dir "$paper_dir/$name" --n_array 4 --queue $queue \
    --wall_time "$wall_time" --trials 500000 --split 80 $sbatch_dir/$name.sbatch

name=sts_lay_equal_xzzx_zbias
panqec generate-input -i "$paper_dir/$name/inputs" \
    --code_class RotatedToric3DCode --noise_class DeformedXZZXErrorModel \
    --ratio equal \
    --sizes "2,4,6,8,10,12" --decoder BeliefPropagationOSDDecoder --bias Z \
    --eta "100" --prob "0.1"
panqec pi-sbatch --data_dir "$paper_dir/$name" --n_array 6 --queue $queue \
    --wall_time "$wall_time" --trials 100000 --split 90 $sbatch_dir/$name.sbatch

name=sts_lay_equal_undef_zbias
panqec generate-input -i "$paper_dir/$name/inputs" \
    --code_class RotatedToric3DCode --noise_class PauliErrorModel \
    --ratio equal \
    --sizes "2,4,6,8,10,12" --decoder BeliefPropagationOSDDecoder --bias Z \
    --eta "100" --prob "0.1"
panqec pi-sbatch --data_dir "$paper_dir/$name" --n_array 6 --queue $queue \
    --wall_time "$wall_time" --trials 100000 --split 90 $sbatch_dir/$name.sbatch

# Main runs Z bias
name=det_rot_bposd_undef_zbias 
panqec generate-input -i "$paper_dir/$name/inputs" \
    --lattice kitaev --boundary toric --deformation none --ratio "$ratio" \
    --sizes "6,9,12,15" --decoder BeliefPropagationOSDDecoder   --bias Z \
    --eta "0.5" --prob "0.04:0.09:0.005"
panqec generate-input -i "$paper_dir/$name/inputs" \
    --lattice kitaev --boundary toric --deformation none --ratio "$ratio" \
    --sizes "6,9,12,15" --decoder BeliefPropagationOSDDecoder   --bias Z \
    --eta "1" --prob "0.05:0.10:0.005"
panqec generate-input -i "$paper_dir/$name/inputs" \
    --lattice kitaev --boundary toric --deformation none --ratio "$ratio" \
    --sizes "6,9,12,15" --decoder BeliefPropagationOSDDecoder   --bias Z \
    --eta "3" --prob "0.115:0.165:0.005"
panqec generate-input -i "$paper_dir/$name/inputs" \
    --lattice kitaev --boundary toric --deformation none --ratio "$ratio" \
    --sizes "6,9,12,15" --decoder BeliefPropagationOSDDecoder   --bias Z \
    --eta "10,30,100,inf" --prob "0.19:0.26:0.005"
panqec pi-sbatch --data_dir "$paper_dir/$name" --n_array 10 --queue $queue \
    --wall_time "$wall_time" --trials 10000 --split 1 $sbatch_dir/$name.sbatch

name=det_rot_bposd_xzzx_zbias  
panqec generate-input -i "$paper_dir/$name/inputs" \
    --lattice kitaev --boundary toric --deformation xzzx --ratio "$ratio" \
    --sizes "6,9,12,15" --decoder BeliefPropagationOSDDecoder --bias Z \
    --eta "0.5,1" --prob "0.01:0.09:0.005"
panqec generate-input -i "$paper_dir/$name/inputs" \
    --lattice kitaev --boundary toric --deformation xzzx --ratio "$ratio" \
    --sizes "6,9,12,15" --decoder BeliefPropagationOSDDecoder --bias Z \
    --eta "3" --prob "0.05:0.12:0.005"
panqec generate-input -i "$paper_dir/$name/inputs" \
    --lattice kitaev --boundary toric --deformation xzzx --ratio "$ratio" \
    --sizes "6,9,12,15" --decoder BeliefPropagationOSDDecoder --bias Z \
    --eta "10" --prob "0.08:0.18:0.005"
panqec generate-input -i "$paper_dir/$name/inputs" \
    --lattice kitaev --boundary toric --deformation xzzx --ratio "$ratio" \
    --sizes "6,9,12,15" --decoder BeliefPropagationOSDDecoder --bias Z \
    --eta "30" --prob "0.29:0.35:0.005"
panqec generate-input -i "$paper_dir/$name/inputs" \
    --lattice kitaev --boundary toric --deformation xzzx --ratio "$ratio" \
    --sizes "6,9,12,15" --decoder BeliefPropagationOSDDecoder --bias Z \
    --eta "70" --prob "0.31:0.38:0.005"
panqec generate-input -i "$paper_dir/$name/inputs" \
    --lattice kitaev --boundary toric --deformation xzzx --ratio "$ratio" \
    --sizes "6,9,12,15" --decoder BeliefPropagationOSDDecoder --bias Z \
    --eta "100" --prob "0.31:0.38:0.005"
panqec pi-sbatch --data_dir "$paper_dir/$name" --n_array 10 --queue $queue \
    --wall_time "$wall_time" --trials 10000 --split 1 $sbatch_dir/$name.sbatch

name=det_rot_sweepmatch_undef_zbias   
panqec generate-input -i "$paper_dir/$name/inputs" \
    --lattice rotated --boundary planar --deformation none --ratio "$ratio" \
    --sizes "2,4,6,8" --decoder RotatedSweepMatchDecoder --bias Z \
    --eta "0.5,1" --prob "0.01:0.10:0.005"
panqec generate-input -i "$paper_dir/$name/inputs" \
    --lattice rotated --boundary planar --deformation none --ratio "$ratio" \
    --sizes "2,4,6,8" --decoder RotatedSweepMatchDecoder --bias Z \
    --eta "3" --prob "0.10:0.17:0.005"
panqec generate-input -i "$paper_dir/$name/inputs" \
    --lattice rotated --boundary planar --deformation none --ratio "$ratio" \
    --sizes "2,4,6,8" --decoder RotatedSweepMatchDecoder --bias Z \
    --eta "10,30,100,inf" --prob "0.10:0.16:0.005"
panqec pi-sbatch --data_dir "$paper_dir/$name" --n_array 5 --queue $queue \
    --wall_time "$wall_time" --trials 10000 --split 6 $sbatch_dir/$name.sbatch

name=det_rot_sweepmatch_xzzx_zbias
panqec generate-input -i "$paper_dir/$name/inputs" \
    --lattice rotated --boundary planar --deformation xzzx --ratio "$ratio" \
    --sizes "2,4,6,8" --decoder DeformedRotatedSweepMatchDecoder --bias Z \
    --eta "0.5,1" --prob "0.01:0.09:0.005"
panqec generate-input -i "$paper_dir/$name/inputs" \
    --lattice rotated --boundary planar --deformation xzzx --ratio "$ratio" \
    --sizes "2,4,6,8" --decoder DeformedRotatedSweepMatchDecoder --bias Z \
    --eta "3" --prob "0.05:0.11:0.005"
panqec generate-input -i "$paper_dir/$name/inputs" \
    --lattice rotated --boundary planar --deformation xzzx --ratio "$ratio" \
    --sizes "2,4,6,8" --decoder DeformedRotatedSweepMatchDecoder --bias Z \
    --eta "10" --prob "0.11:0.17:0.005"
panqec generate-input -i "$paper_dir/$name/inputs" \
    --lattice rotated --boundary planar --deformation xzzx --ratio "$ratio" \
    --sizes "2,4,6,8" --decoder DeformedRotatedSweepMatchDecoder --bias Z \
    --eta "30,100,inf" --prob "0.14:0.24:0.005"
panqec pi-sbatch --data_dir "$paper_dir/$name" --n_array 5 --queue $queue \
    --wall_time "$wall_time" --trials 10000 --split 6 $sbatch_dir/$name.sbatch

# Rough runs using InfZ Optimal decoder on rotated code.
name=rot_infzopt_xzzx_zbias
panqec generate-input -i "$paper_dir/$name/inputs" \
    --lattice rotated --boundary planar --deformation xzzx --ratio "$ratio" \
    --sizes "2,4,6,8,10" --decoder RotatedInfiniteZBiasDecoder --bias Z \
    --eta "inf" --prob "0:1:0.01"
panqec pi-sbatch --data_dir "$paper_dir/$name" --n_array 12 --queue $queue \
    --wall_time "$wall_time" --trials 2000 --split 10 $sbatch_dir/$name.sbatch

# Rough runs using SweepMatch decoder on unrotated code.
name=unrot_sweepmatch_undef_zbias
panqec generate-input -i "$paper_dir/$name/inputs" \
    --lattice kitaev --boundary toric --deformation none --ratio "$ratio" \
    --sizes "4,6,8,10" --decoder SweepMatchDecoder --bias Z \
    --eta "0.5,1,10,100,inf" --prob "0:0.4:0.02"
panqec pi-sbatch --data_dir "$paper_dir/$name" --n_array 6 --queue $queue \
    --wall_time "$wall_time" --trials 1000 --split 10 $sbatch_dir/$name.sbatch

name=unrot_sweepmatch_xzzx_zbias
panqec generate-input -i "$paper_dir/$name/inputs" \
    --lattice kitaev --boundary toric --deformation xzzx --ratio "$ratio" \
    --sizes "4,6,8,10" --decoder DeformedSweepMatchDecoder --bias Z \
    --eta "0.5,1,10,100,inf" --prob "0:0.4:0.02"
panqec pi-sbatch --data_dir "$paper_dir/$name" --n_array 6 --queue $queue \
    --wall_time "$wall_time" --trials 1000 --split 10 $sbatch_dir/$name.sbatch

# Rough runs using BPOSD decoder on toric code
name=unrot_bposd_xzzx_zbias
panqec generate-input -i "$paper_dir/$name/inputs" \
    --lattice kitaev --boundary toric --deformation xzzx --ratio "$ratio" \
    --sizes "5,9,13,17,21" --decoder BeliefPropagationOSDDecoder --bias Z \
    --eta "30,100,inf" --prob "0:0.5:0.02"
panqec pi-sbatch --data_dir "$paper_dir/$name" --n_array 100 --queue $queue \
    --wall_time "$wall_time" --trials 10000 --split 10 $sbatch_dir/$name.sbatch

name=unrot_bposd_undef_zbias
panqec generate-input -i "$paper_dir/$name/inputs" \
    --lattice kitaev --boundary toric --deformation none --ratio "$ratio" \
    --sizes "5,9,13,17,21" --decoder BeliefPropagationOSDDecoder --bias Z \
    --eta "30,100,inf" --prob "0:0.5:0.02"
panqec pi-sbatch --data_dir "$paper_dir/$name" --n_array 100 --queue $queue \
    --wall_time "$wall_time" --trials 10000 --split 10 $sbatch_dir/$name.sbatch
'<|MERGE_RESOLUTION|>--- conflicted
+++ resolved
@@ -12,22 +12,6 @@
 name=det_unrot_bposd_xzzx_zbias
 rm -rf $paper_dir/$name/inputs
 rm -rf $paper_dir/$name/logs
-<<<<<<< HEAD
-sizes="9,11,13,17,21"
-bn3d generate-input -i "$paper_dir/$name/inputs" \
-    --lattice kitaev --boundary toric --deformation xzzx --ratio equal  \
-    --sizes "$sizes" --decoder BeliefPropagationOSDDecoder --bias Z \
-    --eta "0.5" --prob "0.050:0.070:0.002"
-bn3d generate-input -i "$paper_dir/$name/inputs" \
-    --lattice kitaev --boundary toric --deformation xzzx --ratio equal  \
-    --sizes "$sizes" --decoder BeliefPropagationOSDDecoder --bias Z \
-    --eta "3" --prob "0.070:0.090:0.002"
-bn3d generate-input -i "$paper_dir/$name/inputs" \
-    --lattice kitaev --boundary toric --deformation xzzx --ratio equal  \
-    --sizes "$sizes" --decoder BeliefPropagationOSDDecoder --bias Z \
-    --eta "10" --prob "0.100:0.140:0.004"
-bn3d generate-input -i "$paper_dir/$name/inputs" \
-=======
 sizes="9,11,13,17"
 panqec generate-input -i "$paper_dir/$name/inputs" \
     --lattice kitaev --boundary toric --deformation xzzx --ratio equal  \
@@ -42,22 +26,12 @@
     --sizes "$sizes" --decoder BeliefPropagationOSDDecoder --bias Z \
     --eta "10" --prob "0.128:0.148:0.002"
 panqec generate-input -i "$paper_dir/$name/inputs" \
->>>>>>> 6c92138e
     --lattice kitaev --boundary toric --deformation xzzx --ratio equal  \
     --sizes "$sizes" --decoder BeliefPropagationOSDDecoder --bias Z \
     --eta "30" --prob "0.154:0.194:0.004"
 panqec generate-input -i "$paper_dir/$name/inputs" \
     --lattice kitaev --boundary toric --deformation xzzx --ratio equal  \
     --sizes "$sizes" --decoder BeliefPropagationOSDDecoder --bias Z \
-<<<<<<< HEAD
-    --eta "100" --prob "0.190:0.230:0.004"
-bn3d generate-input -i "$paper_dir/$name/inputs" \
-    --lattice kitaev --boundary toric --deformation xzzx --ratio equal  \
-    --sizes "$sizes" --decoder BeliefPropagationOSDDecoder --bias Z \
-    --eta "1000" --prob "0.18:0.28:0.01"
-bn3d pi-sbatch --data_dir "$paper_dir/$name" --n_array 6 --queue $queue \
-    --wall_time "$wall_time" --trials 10000 --split 7 $sbatch_dir/$name.sbatch
-=======
     --eta "100" --prob "0.170:0.210:0.004"
 panqec generate-input -i "$paper_dir/$name/inputs" \
     --lattice kitaev --boundary toric --deformation xzzx --ratio equal  \
@@ -65,43 +39,10 @@
     --eta "1000" --prob "0.18:0.28:0.01"
 panqec pi-sbatch --data_dir "$paper_dir/$name" --n_array 12 --queue $queue \
     --wall_time "$wall_time" --trials 10000 --split 2 $sbatch_dir/$name.sbatch
->>>>>>> 6c92138e
 
 name=det_unrot_bposd_undef_zbias
 rm -rf $paper_dir/$name/inputs
 rm -rf $paper_dir/$name/logs
-<<<<<<< HEAD
-bn3d generate-input -i "$paper_dir/$name/inputs" \
-    --lattice kitaev --boundary toric --deformation none --ratio equal  \
-    --sizes "$sizes" --decoder BeliefPropagationOSDDecoder --bias Z \
-    --eta "0.5" --prob "0.050:0.070:0.002"
-bn3d generate-input -i "$paper_dir/$name/inputs" \
-    --lattice kitaev --boundary toric --deformation none --ratio equal  \
-    --sizes "$sizes" --decoder BeliefPropagationOSDDecoder --bias Z \
-    --eta "3" --prob "0.118:0.130:0.002"
-bn3d generate-input -i "$paper_dir/$name/inputs" \
-    --lattice kitaev --boundary toric --deformation none --ratio equal  \
-    --sizes "$sizes" --decoder BeliefPropagationOSDDecoder --bias Z \
-    --eta "10" --prob "0.214:0.234:0.002"
-bn3d generate-input -i "$paper_dir/$name/inputs" \
-    --lattice kitaev --boundary toric --deformation none --ratio equal  \
-    --sizes "$sizes" --decoder BeliefPropagationOSDDecoder --bias Z \
-    --eta "30" --prob "0.208:0.228:0.002"
-bn3d generate-input -i "$paper_dir/$name/inputs" \
-    --lattice kitaev --boundary toric --deformation none --ratio equal  \
-    --sizes "$sizes" --decoder BeliefPropagationOSDDecoder --bias Z \
-    --eta "100" --prob "0.206:0.226:0.002"
-bn3d generate-input -i "$paper_dir/$name/inputs" \
-    --lattice kitaev --boundary toric --deformation none --ratio equal  \
-    --sizes "$sizes" --decoder BeliefPropagationOSDDecoder --bias Z \
-    --eta "1000" --prob "0.204:0.224:0.002"
-bn3d generate-input -i "$paper_dir/$name/inputs" \
-    --lattice kitaev --boundary toric --deformation none --ratio equal  \
-    --sizes "$sizes" --decoder BeliefPropagationOSDDecoder --bias Z \
-    --eta "inf" --prob "0.204:0.224:0.002"
-bn3d pi-sbatch --data_dir "$paper_dir/$name" --n_array 7 --queue $queue \
-    --wall_time "$wall_time" --trials 10000 --split 7 $sbatch_dir/$name.sbatch
-=======
 panqec generate-input -i "$paper_dir/$name/inputs" \
     --lattice rotated --boundary planar --deformation none --ratio equal \
     --sizes "$sizes" --decoder BeliefPropagationOSDDecoder --bias Z \
@@ -132,7 +73,6 @@
     --eta "inf" --prob "0.209:0.229:0.002"
 panqec pi-sbatch --data_dir "$paper_dir/$name" --n_array 14 --queue $queue \
     --wall_time "$wall_time" --trials 10000 --split 2 $sbatch_dir/$name.sbatch
->>>>>>> 6c92138e
 
 : '
 # Regime where finite-size scaling starts to break down
